--- conflicted
+++ resolved
@@ -173,12 +173,6 @@
       assert.equal(githubPackage.getActiveWorkdir(), workdirPath2);
     });
 
-<<<<<<< HEAD
-    it('defaults to a single repository even without an active pane item', async function() {
-      const workdirPath = await cloneRepository('three-files');
-      project.setPaths([workdirPath]);
-      await githubPackage.activate({firstRun: false});
-=======
     it('uses an active model from serialized state', async function() {
       const [workdirPath1, workdirPath2, workdirPath3] = await Promise.all([
         cloneRepository('three-files'),
@@ -189,6 +183,7 @@
 
       await githubPackage.activate({
         activeRepositoryPath: workdirPath2,
+        firstRun: false,
       });
       await githubPackage.getSwitchboard().getFinishActiveContextUpdatePromise();
 
@@ -211,7 +206,6 @@
         activeRepositoryPath: workdirPath1,
       });
       await githubPackage.getSwitchboard().getFinishActiveContextUpdatePromise();
->>>>>>> f620f2c2
 
       const context = contextPool.getContext(workdirPath2);
       assert.isTrue(context.isPresent());
