/** @babel */

import {GitRepositoryAsync} from 'atom'
import fs from 'fs'
import path from 'path'
import sinon from 'sinon'

import {copyRepositoryDir, buildRepository, assertDeepPropertyVals, cloneRepository, createEmptyCommit} from '../helpers'

const Git = GitRepositoryAsync.Git

describe('Repository', () => {
  describe('transact', () => {
    it('serializes critical sections', async () => {
      const workingDirPath = copyRepositoryDir(1)
      fs.writeFileSync(path.join(workingDirPath, 'a.txt'), 'qux\nfoo\nbar\n', 'utf8')
      fs.unlinkSync(path.join(workingDirPath, 'b.txt'))
      fs.renameSync(path.join(workingDirPath, 'c.txt'), path.join(workingDirPath, 'd.txt'))
      fs.writeFileSync(path.join(workingDirPath, 'e.txt'), 'qux', 'utf8')

      const repo = await buildRepository(workingDirPath)

      const transactionPromises = []
      const actualEvents = []
      const expectedEvents = []
      for (let i = 0; i < 10; i++) {
        expectedEvents.push(i)
        transactionPromises.push(repo.transact(async function () {
          await repo.refresh()
          await new Promise(function (resolve) { window.setTimeout(resolve, Math.random() * 10)})
          await repo.refresh()
          actualEvents.push(i)
        }))
      }

      await Promise.all(transactionPromises)

      assert.deepEqual(actualEvents, expectedEvents)
    })

    it('does not allow transactions to nest', async function () {
      const workingDirPath = copyRepositoryDir(1)
      const repo = await buildRepository(workingDirPath)
      await repo.transact(function () {
        assert.throws(() => repo.transact(), /Nested transaction/)
      })
    })
  })

  describe('refreshing', () => {
    it('returns a promise resolving to an array of FilePatch objects', async () => {
      const workingDirPath = copyRepositoryDir('three-files')
      fs.writeFileSync(path.join(workingDirPath, 'a.txt'), 'qux\nfoo\nbar\n', 'utf8')
      fs.unlinkSync(path.join(workingDirPath, 'b.txt'))
      fs.renameSync(path.join(workingDirPath, 'c.txt'), path.join(workingDirPath, 'd.txt'))
      fs.writeFileSync(path.join(workingDirPath, 'e.txt'), 'qux', 'utf8')

      const repo = await buildRepository(workingDirPath)
      const filePatches = await repo.refreshUnstagedChanges()

      assertDeepPropertyVals(filePatches, [
        {
          oldPath: 'a.txt',
          newPath: 'a.txt',
          oldMode: Git.TreeEntry.FILEMODE.BLOB,
          newMode: Git.TreeEntry.FILEMODE.BLOB,
          status: 'modified',
          hunks: [
            {
              lines: [
                {status: 'added', text: 'qux\n', oldLineNumber: -1, newLineNumber: 1},
                {status: 'unchanged', text: 'foo\n', oldLineNumber: 1, newLineNumber: 2},
                {status: 'added', text: 'bar\n', oldLineNumber: -1, newLineNumber: 3}
              ]
            }
          ]
        },
        {
          oldPath: 'b.txt',
          newPath: null,
          oldMode: Git.TreeEntry.FILEMODE.BLOB,
          newMode: 0,
          status: 'removed',
          hunks: [
            {
              lines: [
                {status: 'removed', text: 'bar\n', oldLineNumber: 1, newLineNumber: -1}
              ]
            }
          ]
        },
        {
          oldPath: 'c.txt',
          newPath: 'd.txt',
          oldMode: Git.TreeEntry.FILEMODE.BLOB,
          newMode: Git.TreeEntry.FILEMODE.BLOB,
          status: 'renamed',
          hunks: []
        },
        {
          oldPath: null,
          newPath: 'e.txt',
          oldMode: 0,
          newMode: Git.TreeEntry.FILEMODE.BLOB,
          status: 'added',
          hunks: [
            {
              lines: [
                {status: 'added', text: 'qux', oldLineNumber: -1, newLineNumber: 1},
                {status: undefined, text: '\n\\ No newline at end of file\n', oldLineNumber: -1, newLineNumber: 1}
              ]
            }
          ]
        }
      ])
    })

    it('reuses the same FilePatch objects if they are equivalent', async () => {
      const workingDirPath = copyRepositoryDir('three-files')
      const repo = await buildRepository(workingDirPath)
      fs.writeFileSync(path.join(workingDirPath, 'a.txt'), 'qux\nfoo\nbar\n', 'utf8')
      fs.unlinkSync(path.join(workingDirPath, 'b.txt'))
      fs.renameSync(path.join(workingDirPath, 'c.txt'), path.join(workingDirPath, 'd.txt'))
      fs.writeFileSync(path.join(workingDirPath, 'e.txt'), 'qux', 'utf8')
      const unstagedFilePatches1 = await repo.refreshUnstagedChanges()

      fs.writeFileSync(path.join(workingDirPath, 'a.txt'), 'baz\nfoo\nqux\n', 'utf8')
      fs.renameSync(path.join(workingDirPath, 'd.txt'), path.join(workingDirPath, 'z.txt'))
      fs.unlinkSync(path.join(workingDirPath, 'e.txt'))
      const unstagedFilePatches2 = await repo.refreshUnstagedChanges()

      assert.equal(unstagedFilePatches1.length, 4)
      assert.equal(unstagedFilePatches2.length, 3)
      assert.equal(unstagedFilePatches1[0], unstagedFilePatches2[0])
      assert.equal(unstagedFilePatches1[1], unstagedFilePatches2[1])
      assert.notEqual(unstagedFilePatches1[2], unstagedFilePatches2[2])
      assert(unstagedFilePatches1[3].isDestroyed())

      await repo.applyPatchToIndex(unstagedFilePatches2[0])
      await repo.applyPatchToIndex(unstagedFilePatches2[1])
      await repo.applyPatchToIndex(unstagedFilePatches2[2])
      const stagedFilePatches1 = await repo.refreshStagedChanges()

      await repo.applyPatchToIndex(stagedFilePatches1[2].getUnstagePatch())
      const stagedFilePatches2 = await repo.refreshStagedChanges()
      const unstagedFilePatches3 = await repo.refreshUnstagedChanges()

      assert.equal(stagedFilePatches1.length, 3)
      assert.equal(stagedFilePatches2.length, 2)
      assert.equal(unstagedFilePatches3.length, 1)
      assert.equal(stagedFilePatches1[0], stagedFilePatches2[0])
      assert.equal(stagedFilePatches1[1], stagedFilePatches2[1])
      assert.notEqual(stagedFilePatches1[2], unstagedFilePatches3[0])
      assert(stagedFilePatches1[2].isDestroyed())
    })
  })

  describe('applyPatchToIndex', () => {
    it('can stage and unstage modified files', async () => {
      const workingDirPath = copyRepositoryDir('three-files')
      const repo = await buildRepository(workingDirPath)
      fs.writeFileSync(path.join(workingDirPath, 'subdir-1', 'a.txt'), 'qux\nfoo\nbar\n', 'utf8')
      const [unstagedPatch1] = (await repo.getUnstagedChanges()).map(p => p.copy())

      fs.writeFileSync(path.join(workingDirPath, 'subdir-1', 'a.txt'), 'qux\nfoo\nbar\nbaz\n', 'utf8')
      await repo.refreshUnstagedChanges()
      const [unstagedPatch2] = (await repo.getUnstagedChanges()).map(p => p.copy())

      await repo.applyPatchToIndex(unstagedPatch1)
      assertDeepPropertyVals(await repo.getStagedChanges(), [unstagedPatch1])
      const unstagedChanges = await repo.getUnstagedChanges()
      assert.equal(unstagedChanges.length, 1)

      await repo.applyPatchToIndex(unstagedPatch1.getUnstagePatch())
      assert.deepEqual(await repo.getStagedChanges(), [])
      assertDeepPropertyVals(await repo.getUnstagedChanges(), [unstagedPatch2])
    })

    it('can stage and unstage removed files', async () => {
      const workingDirPath = copyRepositoryDir('three-files')
      const repo = await buildRepository(workingDirPath)
      fs.unlinkSync(path.join(workingDirPath, 'subdir-1', 'b.txt'))
      const [removePatch] = await repo.getUnstagedChanges()

      await repo.applyPatchToIndex(removePatch)
      assertDeepPropertyVals(await repo.getStagedChanges(), [removePatch])
      assert.deepEqual(await repo.getUnstagedChanges(), [])

      await repo.applyPatchToIndex(removePatch.getUnstagePatch())
      assertDeepPropertyVals(await repo.getUnstagedChanges(), [removePatch])
      assert.deepEqual(await repo.getStagedChanges(), [])
    })

    it('can stage and unstage renamed files', async () => {
      const workingDirPath = copyRepositoryDir('three-files')
      const repo = await buildRepository(workingDirPath)
      fs.renameSync(path.join(workingDirPath, 'c.txt'), path.join(workingDirPath, 'subdir-1', 'd.txt'))
      const [renamePatch] = await repo.getUnstagedChanges()

      await repo.applyPatchToIndex(renamePatch)
      assertDeepPropertyVals(await repo.getStagedChanges(), [renamePatch])
      assert.deepEqual(await repo.getUnstagedChanges(), [])

      await repo.applyPatchToIndex(renamePatch.getUnstagePatch())
      assertDeepPropertyVals(await repo.getUnstagedChanges(), [renamePatch])
      assert.deepEqual(await repo.getStagedChanges(), [])
    })

    it('can stage and unstage added files', async () => {
      const workingDirPath = copyRepositoryDir('three-files')
      fs.writeFileSync(path.join(workingDirPath, 'subdir-1', 'e.txt'), 'qux', 'utf8')
      const repo = await buildRepository(workingDirPath)
      const [addedPatch] = await repo.getUnstagedChanges()

      await repo.applyPatchToIndex(addedPatch)
      assertDeepPropertyVals(await repo.getStagedChanges(), [addedPatch])
      assert.deepEqual(await repo.getUnstagedChanges(), [])

      await repo.applyPatchToIndex(addedPatch.getUnstagePatch())
      assert.deepEqual(await repo.getStagedChanges(), [])
      assertDeepPropertyVals(await repo.getUnstagedChanges(), [addedPatch])
    })

    it('can stage and unstage changes when the repository has no HEAD commit', async () => {
      const workingDirPath = copyRepositoryDir('no-head-commit')

      const repo = await buildRepository(workingDirPath)
      fs.writeFileSync(path.join(workingDirPath, 'a.txt'), 'foo\n', 'utf8')
      const [addedPatchToStage] = await repo.getUnstagedChanges()
      await repo.applyPatchToIndex(addedPatchToStage)
      const [addedPatch] = await repo.getStagedChanges()

      await repo.applyPatchToIndex(addedPatch.getUnstagePatch())
      assert.deepEqual(await repo.getStagedChanges(), [])
      assertDeepPropertyVals(await repo.getUnstagedChanges(), [addedPatch])
    })

    it('emits update events on file patches that change as a result of staging', async () => {
      const workdirPath = await copyRepositoryDir('multi-line-file')
      const repository = await buildRepository(workdirPath)
      const filePath = path.join(workdirPath, 'sample.js')
      const originalLines = fs.readFileSync(filePath, 'utf8').split('\n')
      const unstagedLines = originalLines.slice()
      unstagedLines.splice(1, 1,
        'this is a modified line',
        'this is a new line',
        'this is another new line'
      )
      unstagedLines.splice(11, 2, 'this is a modified line')
      fs.writeFileSync(filePath, unstagedLines.join('\n'))
      const [unstagedFilePatch] = await repository.getUnstagedChanges()
      const unstagedListener = sinon.spy()
      unstagedFilePatch.onDidUpdate(unstagedListener)

      await repository.applyPatchToIndex(unstagedFilePatch.getStagePatchForHunk(unstagedFilePatch.getHunks()[1]))
      assert(unstagedListener.callCount, 1)

      const [stagedFilePatch] = await repository.getStagedChanges()
      const stagedListener = sinon.spy()
      stagedFilePatch.onDidUpdate(stagedListener)

      const unstagePatch = stagedFilePatch.getUnstagePatchForLines(new Set(stagedFilePatch.getHunks()[0].getLines().slice(4, 5)))
      await repository.applyPatchToIndex(unstagePatch)
      assert(stagedListener.callCount, 1)
      assert(unstagedListener.callCount, 2)
    })
  })

  describe('commit', () => {
    it('creates a commit that contains the staged changes', async () => {
      const workingDirPath = copyRepositoryDir('three-files')
      const repo = await buildRepository(workingDirPath)
      assert.equal(await repo.getLastCommitMessage(), 'Initial commit\n')

      fs.writeFileSync(path.join(workingDirPath, 'subdir-1', 'a.txt'), 'qux\nfoo\nbar\n', 'utf8')
      const [unstagedPatch1] = (await repo.getUnstagedChanges()).map(p => p.copy())
      fs.writeFileSync(path.join(workingDirPath, 'subdir-1', 'a.txt'), 'qux\nfoo\nbar\nbaz\n', 'utf8')
      await repo.refreshUnstagedChanges()
      const [unstagedPatch2] = (await repo.getUnstagedChanges()).map(p => p.copy())
      await repo.applyPatchToIndex(unstagedPatch1)
      await repo.commit('Commit 1')
      assert.equal(await repo.getLastCommitMessage(), 'Commit 1')
      assertDeepPropertyVals(await repo.getStagedChanges(), [])
      const unstagedChanges = await repo.getUnstagedChanges()
      assert.equal(unstagedChanges.length, 1)

      await repo.applyPatchToIndex(unstagedChanges[0])
      await repo.commit('Commit 2')
      assert.equal(await repo.getLastCommitMessage(), 'Commit 2')
      assert.deepEqual(await repo.getStagedChanges(), [])
      assert.deepEqual(await repo.getUnstagedChanges(), [])
    })

    it('wraps the commit message at 72 characters', async () => {
      const workingDirPath = copyRepositoryDir('three-files')
      const repo = await buildRepository(workingDirPath)
      await repo.commit([
        'Lorem ipsum dolor sit amet, consectetur adipisicing elit, sed do eiusmod tempor',
        'Ut enim ad minim veniam, quis nostrud exercitation ullamco laboris nisi ut aliquip ex ea commodo consequat.'
      ].join('\n'))
      assert.deepEqual((await repo.getLastCommitMessage()).split('\n'), [
        'Lorem ipsum dolor sit amet, consectetur adipisicing elit, sed do eiusmod ',
        'tempor',
        '',
        'Ut enim ad minim veniam, quis nostrud exercitation ullamco laboris nisi ',
        'ut aliquip ex ea commodo consequat.'
      ])
    })
  })

  describe('pull()', () => {
    it('brings commits from the remote', async () => {
      const {localRepoPath, remoteRepoPath} = await cloneRepository()
      const localRepo = await buildRepository(localRepoPath)
      const remoteRepo = await Git.Repository.open(remoteRepoPath)

      await createEmptyCommit(remoteRepoPath, 'new remote commit')

      assert.notEqual((await remoteRepo.getMasterCommit()).message(), await localRepo.getLastCommitMessage())

      await localRepo.pull('master')
      assert.equal((await remoteRepo.getMasterCommit()).message(), await localRepo.getLastCommitMessage())
    })
  })

  describe('push()', () => {
    it('sends commits to the remote and updates ', async () => {
      const {localRepoPath, remoteRepoPath} = await cloneRepository()
      const localRepo = await buildRepository(localRepoPath)
      const remoteRepo = await Git.Repository.open(remoteRepoPath)

      fs.writeFileSync(path.join(localRepoPath, 'subdir-1', 'a.txt'), 'qux\nfoo\nbar\n', 'utf8')
      const [unstagedFilePatch] = await localRepo.getUnstagedChanges()
      await localRepo.applyPatchToIndex(unstagedFilePatch)
      await localRepo.commit('new local commit')

      assert.notEqual((await remoteRepo.getMasterCommit()).message(), await localRepo.getLastCommitMessage())

      await localRepo.push('master')
      assert.equal((await remoteRepo.getMasterCommit()).message(), await localRepo.getLastCommitMessage())
    })
  })

  describe('getAheadBehindCount(branchName)', () => {
    it('returns the number of commits ahead and behind the remote', async () => {
      const {localRepoPath, remoteRepoPath} = await cloneRepository()
      const localRepo = await buildRepository(localRepoPath)
      const remoteRepo = await Git.Repository.open(remoteRepoPath)

      await createEmptyCommit(remoteRepoPath, 'new remote commit')
      assert.equal((await remoteRepo.getMasterCommit()).message(), 'new remote commit')

      fs.writeFileSync(path.join(localRepoPath, 'subdir-1', 'a.txt'), 'qux\nfoo\nbar\n', 'utf8')
      const [unstagedFilePatch] = await localRepo.getUnstagedChanges()
      await localRepo.applyPatchToIndex(unstagedFilePatch)
      await localRepo.commit('new local commit')

      assert.equal(await localRepo.getLastCommitMessage(), 'new local commit')

      let {ahead, behind} = await localRepo.getAheadBehindCount('master')
      assert.equal(behind, 0)
      assert.equal(ahead, 1)

      await localRepo.fetch('master')
      const counts = await localRepo.getAheadBehindCount('master')
      ahead = counts.ahead
      behind = counts.behind
      assert.equal(behind, 1)
      assert.equal(ahead, 1)
    })
  })

<<<<<<< HEAD
  describe('merge conflicts', () => {
    describe('getMergeConflictPaths()', () => {
      it('returns an array of paths to files with merge conflicts in alphabetical order', async () => {
        const workingDirPath = copyRepositoryDir('merge-conflict')
        const repo = await buildRepository(workingDirPath)

        const mergeConflictPaths = await repo.getMergeConflictPaths()
        assert.deepEqual(mergeConflictPaths, ['color.txt', 'number.txt'])
      })

      it('returns an empty arry if the repo has no merge conflicts', async () => {
        const workingDirPath = copyRepositoryDir('three-files')
        const repo = await buildRepository(workingDirPath)

        const mergeConflictPaths = await repo.getMergeConflictPaths()
        assert.deepEqual(mergeConflictPaths, [])
      })
    })

    describe('stageResolvedPath()', () => {
      it('stages the file at the specified path once merge conflicts have been resolved', async () => {
        const workingDirPath = copyRepositoryDir('merge-conflict')
        const repo = await buildRepository(workingDirPath)

        fs.writeFileSync(path.join(workingDirPath, 'number.txt'), 'dos', 'utf8')
        fs.writeFileSync(path.join(workingDirPath, 'color.txt'), 'azul', 'utf8')

        let stagedFilePatches = await repo.refreshStagedChanges()
        assert.deepEqual(stagedFilePatches.map(patch => patch.getNewPath()), ['animal.txt'])

        await repo.stageResolvedPath('number.txt')
        stagedFilePatches = await repo.refreshStagedChanges()
        assert.deepEqual(stagedFilePatches.map(patch => patch.getNewPath()), ['animal.txt', 'number.txt'])
        assert.deepEqual(await repo.getMergeConflictPaths(), ['color.txt'])

        await repo.stageResolvedPath('color.txt')
        stagedFilePatches = await repo.refreshStagedChanges()
        assert.deepEqual(stagedFilePatches.map(patch => patch.getNewPath()), ['animal.txt', 'number.txt', 'color.txt'])
        assert.deepEqual(await repo.getMergeConflictPaths(), [])
      })
    })

    describe('abortMerge()', () => {
      describe('when the working directory is clean', () => {
        it('resets the index and the working directory to match HEAD', async () => {
          const workingDirPath = copyRepositoryDir('merge-conflict')
          const repo = await buildRepository(workingDirPath)
          assert.equal(repo.isMerging(), true)
          assert.equal(await repo.hasMergeConflict(), true)

          await repo.abortMerge()
          assert.equal(repo.isMerging(), false)
          assert.equal(await repo.hasMergeConflict(), false)
          assert.deepEqual(await repo.refreshStagedChanges(), [])
          assert.deepEqual(await repo.refreshUnstagedChanges(), [])
          assert.equal(fs.readFileSync(path.join(workingDirPath, 'color.txt'), 'utf8'), 'blue\n')
          assert.equal(fs.readFileSync(path.join(workingDirPath, 'number.txt'), 'utf8'), 'two\n')
        })
      })

      describe('when a dirty file in the working directory is NOT in the staging area', () => {
        it('throws an error indicating that the abort could not be completed', async () => {
          const workingDirPath = copyRepositoryDir('merge-conflict')
          const repo = await buildRepository(workingDirPath)
          fs.writeFileSync(path.join(workingDirPath, 'fruit.txt'), 'a change\n')
          assert.equal(repo.isMerging(), true)
          assert.equal(await repo.hasMergeConflict(), true)

          await repo.abortMerge()
          assert.equal(repo.isMerging(), false)
          assert.equal(await repo.hasMergeConflict(), false)
          assert.equal((await repo.refreshStagedChanges()).length, 0)
          assert.equal((await repo.refreshUnstagedChanges()).length, 1)
          assert.equal(fs.readFileSync(path.join(workingDirPath, 'fruit.txt')), 'a change\n')
        })
      })

      describe('when a dirty file in the working directory is in the staging area', () => {
        it('throws an error indicating that the abort could not be completed', async () => {
          const workingDirPath = copyRepositoryDir('merge-conflict')
          const repo = await buildRepository(workingDirPath)
          fs.writeFileSync(path.join(workingDirPath, 'animal.txt'), 'a change\n')
          const stagedChanges = await repo.refreshStagedChanges()
          const unstagedChanges = await repo.refreshUnstagedChanges()

          assert.equal(repo.isMerging(), true)
          assert.equal(await repo.hasMergeConflict(), true)
          try {
            await repo.abortMerge()
            assert(false)
          } catch (e) {
            assert.equal(e.code, 'EDIRTYSTAGED')
            assert.equal(e.path, 'animal.txt')
          }
          assert.equal(repo.isMerging(), true)
          assert.equal(await repo.hasMergeConflict(), true)
          assert.deepEqual(await repo.refreshStagedChanges(), stagedChanges)
          assert.deepEqual(await repo.refreshUnstagedChanges(), unstagedChanges)
        })
      })
=======
  describe('getBranchRemoteName(branchName)', () => {
    it('returns the remote name associated to the supplied branch name', async () => {
      const {localRepoPath} = await cloneRepository()
      const repository = await buildRepository(localRepoPath)
      assert.equal(await repository.getBranchRemoteName('master'), 'origin')
    })

    it('returns null if there is no remote associated with the supplied branch name', async () => {
      const workingDirPath = copyRepositoryDir(1)
      const repository = await buildRepository(workingDirPath)
      assert.isNull(await repository.getBranchRemoteName('master'))
>>>>>>> 45fb45d0
    })
  })
})<|MERGE_RESOLUTION|>--- conflicted
+++ resolved
@@ -12,7 +12,7 @@
 describe('Repository', () => {
   describe('transact', () => {
     it('serializes critical sections', async () => {
-      const workingDirPath = copyRepositoryDir(1)
+      const workingDirPath = copyRepositoryDir('three-files')
       fs.writeFileSync(path.join(workingDirPath, 'a.txt'), 'qux\nfoo\nbar\n', 'utf8')
       fs.unlinkSync(path.join(workingDirPath, 'b.txt'))
       fs.renameSync(path.join(workingDirPath, 'c.txt'), path.join(workingDirPath, 'd.txt'))
@@ -39,7 +39,7 @@
     })
 
     it('does not allow transactions to nest', async function () {
-      const workingDirPath = copyRepositoryDir(1)
+      const workingDirPath = copyRepositoryDir('three-files')
       const repo = await buildRepository(workingDirPath)
       await repo.transact(function () {
         assert.throws(() => repo.transact(), /Nested transaction/)
@@ -370,7 +370,20 @@
     })
   })
 
-<<<<<<< HEAD
+  describe('getBranchRemoteName(branchName)', () => {
+    it('returns the remote name associated to the supplied branch name', async () => {
+      const {localRepoPath} = await cloneRepository()
+      const repository = await buildRepository(localRepoPath)
+      assert.equal(await repository.getBranchRemoteName('master'), 'origin')
+    })
+
+    it('returns null if there is no remote associated with the supplied branch name', async () => {
+      const workingDirPath = copyRepositoryDir('three-files')
+      const repository = await buildRepository(workingDirPath)
+      assert.isNull(await repository.getBranchRemoteName('master'))
+    })
+  })
+
   describe('merge conflicts', () => {
     describe('getMergeConflictPaths()', () => {
       it('returns an array of paths to files with merge conflicts in alphabetical order', async () => {
@@ -418,11 +431,11 @@
         it('resets the index and the working directory to match HEAD', async () => {
           const workingDirPath = copyRepositoryDir('merge-conflict')
           const repo = await buildRepository(workingDirPath)
-          assert.equal(repo.isMerging(), true)
+          assert.equal(await repo.isMerging(), true)
           assert.equal(await repo.hasMergeConflict(), true)
 
           await repo.abortMerge()
-          assert.equal(repo.isMerging(), false)
+          assert.equal(await repo.isMerging(), false)
           assert.equal(await repo.hasMergeConflict(), false)
           assert.deepEqual(await repo.refreshStagedChanges(), [])
           assert.deepEqual(await repo.refreshUnstagedChanges(), [])
@@ -436,11 +449,11 @@
           const workingDirPath = copyRepositoryDir('merge-conflict')
           const repo = await buildRepository(workingDirPath)
           fs.writeFileSync(path.join(workingDirPath, 'fruit.txt'), 'a change\n')
-          assert.equal(repo.isMerging(), true)
+          assert.equal(await repo.isMerging(), true)
           assert.equal(await repo.hasMergeConflict(), true)
 
           await repo.abortMerge()
-          assert.equal(repo.isMerging(), false)
+          assert.equal(await repo.isMerging(), false)
           assert.equal(await repo.hasMergeConflict(), false)
           assert.equal((await repo.refreshStagedChanges()).length, 0)
           assert.equal((await repo.refreshUnstagedChanges()).length, 1)
@@ -456,7 +469,7 @@
           const stagedChanges = await repo.refreshStagedChanges()
           const unstagedChanges = await repo.refreshUnstagedChanges()
 
-          assert.equal(repo.isMerging(), true)
+          assert.equal(await repo.isMerging(), true)
           assert.equal(await repo.hasMergeConflict(), true)
           try {
             await repo.abortMerge()
@@ -465,25 +478,12 @@
             assert.equal(e.code, 'EDIRTYSTAGED')
             assert.equal(e.path, 'animal.txt')
           }
-          assert.equal(repo.isMerging(), true)
+          assert.equal(await repo.isMerging(), true)
           assert.equal(await repo.hasMergeConflict(), true)
           assert.deepEqual(await repo.refreshStagedChanges(), stagedChanges)
           assert.deepEqual(await repo.refreshUnstagedChanges(), unstagedChanges)
         })
       })
-=======
-  describe('getBranchRemoteName(branchName)', () => {
-    it('returns the remote name associated to the supplied branch name', async () => {
-      const {localRepoPath} = await cloneRepository()
-      const repository = await buildRepository(localRepoPath)
-      assert.equal(await repository.getBranchRemoteName('master'), 'origin')
-    })
-
-    it('returns null if there is no remote associated with the supplied branch name', async () => {
-      const workingDirPath = copyRepositoryDir(1)
-      const repository = await buildRepository(workingDirPath)
-      assert.isNull(await repository.getBranchRemoteName('master'))
->>>>>>> 45fb45d0
     })
   })
 })