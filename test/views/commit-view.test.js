--- conflicted
+++ resolved
@@ -1,10 +1,4 @@
-<<<<<<< HEAD
-import {cloneRepository, buildRepository} from '../helpers';
-=======
-/** @babel */
-
 import {cloneRepository, buildRepository, until} from '../helpers';
->>>>>>> 2791a853
 import etch from 'etch';
 
 import CommitView from '../../lib/views/commit-view';
