--- conflicted
+++ resolved
@@ -1,5 +1,4 @@
 /** @babel */
-
 
 import FilePatchView from '../../lib/views/file-patch-view';
 import Hunk from '../../lib/models/hunk';
@@ -171,11 +170,7 @@
         ]),
       ];
 
-<<<<<<< HEAD
-      const filePatchView = new FilePatchView({commandRegistry, hunks, stagingStatus: 'unstaged', stageOrUnstageHunk: sinon.stub()});
-=======
-      const filePatchView = new FilePatchView({hunks, stagingStatus: 'unstaged', attemptHunkStageOperation: sinon.stub()});
->>>>>>> 850b73be
+      const filePatchView = new FilePatchView({commandRegistry, hunks, stagingStatus: 'unstaged', attemptHunkStageOperation: sinon.stub()});
       filePatchView.didClickStageButtonForHunk(hunks[2]);
       await filePatchView.update({hunks: hunks.filter(h => h !== hunks[2])});
       assertEqualSets(filePatchView.selection.getSelectedHunks(), new Set([hunks[1]]));
