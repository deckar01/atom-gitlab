'use babel'

import {createRunner} from 'atom-mocha-test-runner'
import chai from 'chai'
import chaiAsPromised from 'chai-as-promised'

chai.use(chaiAsPromised)
global.assert = chai.assert

module.exports = createRunner({
  overrideTestPaths: [/spec$/, /test/]
<<<<<<< HEAD
}, mocha => {
  mocha.timeout(5000)
})
=======
}, mocha => mocha.timeout(20000))
>>>>>>> 84178ce1
<|MERGE_RESOLUTION|>--- conflicted
+++ resolved
@@ -9,10 +9,4 @@
 
 module.exports = createRunner({
   overrideTestPaths: [/spec$/, /test/]
-<<<<<<< HEAD
-}, mocha => {
-  mocha.timeout(5000)
-})
-=======
-}, mocha => mocha.timeout(20000))
->>>>>>> 84178ce1
+}, mocha => mocha.timeout(20000))