/** @babel */

import fs from 'fs';
import path from 'path';

<<<<<<< HEAD
import etch from 'etch';
import sinon from 'sinon';
=======
>>>>>>> 850b73be
import dedent from 'dedent-js';

import GitPanelController from '../../lib/controllers/git-panel-controller';

import {cloneRepository, buildRepository} from '../helpers';
import {AbortMergeError, CommitError} from '../../lib/models/repository';

describe('GitPanelController', () => {
  let atomEnvironment, workspace, commandRegistry, notificationManager;

  beforeEach(() => {
    atomEnvironment = global.buildAtomEnvironment();
    workspace = atomEnvironment.workspace;
    commandRegistry = atomEnvironment.commands;
    notificationManager = atomEnvironment.notifications;
  });

  afterEach(() => {
    atomEnvironment.destroy();
    atom.confirm.restore && atom.confirm.restore();
  });

  it('displays loading message in GitPanelView while data is being fetched', async () => {
    const workdirPath = await cloneRepository('three-files');
    const repository = await buildRepository(workdirPath);
    fs.writeFileSync(path.join(workdirPath, 'a.txt'), 'a change\n');
    fs.unlinkSync(path.join(workdirPath, 'b.txt'));
    const controller = new GitPanelController({workspace, commandRegistry, repository});

    assert.equal(controller.getActiveRepository(), repository);
    assert.isDefined(controller.refs.gitPanel.refs.repoLoadingMessage);
    assert.isUndefined(controller.refs.gitPanel.refs.stagingView);
    assert.isUndefined(controller.refs.gitPanel.refs.commitView);

    await controller.getLastModelDataRefreshPromise();
    assert.equal(controller.getActiveRepository(), repository);
    assert.isUndefined(controller.refs.gitPanel.refs.repoLoadingMessage);
    assert.isDefined(controller.refs.gitPanel.refs.stagingView);
    assert.isDefined(controller.refs.gitPanel.refs.commitView);
  });

  it('keeps the state of the GitPanelView in sync with the assigned repository', async () => {
    const workdirPath1 = await cloneRepository('three-files');
    const repository1 = await buildRepository(workdirPath1);
    const workdirPath2 = await cloneRepository('three-files');
    const repository2 = await buildRepository(workdirPath2);
    fs.writeFileSync(path.join(workdirPath1, 'a.txt'), 'a change\n');
    fs.unlinkSync(path.join(workdirPath1, 'b.txt'));
    const controller = new GitPanelController({workspace, commandRegistry, repository: null});

    // Renders empty GitPanelView when there is no active repository
    assert.isDefined(controller.refs.gitPanel);
    assert.isNull(controller.getActiveRepository());
    assert.isDefined(controller.refs.gitPanel.refs.noRepoMessage);

    // Fetches data when a new repository is assigned
    // Does not update repository instance variable until that data is fetched
    await controller.update({repository: repository1});
    assert.equal(controller.getActiveRepository(), repository1);
    assert.deepEqual(controller.refs.gitPanel.props.unstagedChanges, await repository1.getUnstagedChanges());

    await controller.update({repository: repository2});
    assert.equal(controller.getActiveRepository(), repository2);
    assert.deepEqual(controller.refs.gitPanel.props.unstagedChanges, await repository2.getUnstagedChanges());

    // Fetches data and updates child view when the repository is mutated
    fs.writeFileSync(path.join(workdirPath2, 'a.txt'), 'a change\n');
    fs.unlinkSync(path.join(workdirPath2, 'b.txt'));
    await repository2.refresh();
    await controller.getLastModelDataRefreshPromise();
    assert.deepEqual(controller.refs.gitPanel.props.unstagedChanges, await repository2.getUnstagedChanges());
  });

  it('displays the staged changes since the parent commmit when amending', async () => {
    const didChangeAmending = sinon.spy();
    const workdirPath = await cloneRepository('multiple-commits');
    const repository = await buildRepository(workdirPath);
    const controller = new GitPanelController({workspace, commandRegistry, repository, didChangeAmending, isAmending: false});
    await controller.getLastModelDataRefreshPromise();
    assert.deepEqual(controller.refs.gitPanel.props.stagedChanges, []);
    assert.equal(didChangeAmending.callCount, 0);

    await controller.setAmending(true);
    assert.equal(didChangeAmending.callCount, 1);
    await controller.update({isAmending: true});
    assert.deepEqual(
      controller.refs.gitPanel.props.stagedChanges,
      await controller.getActiveRepository().getStagedChangesSinceParentCommit(),
    );

    await controller.commit('Delete most of the code', {amend: true});
    assert.equal(didChangeAmending.callCount, 2);
  });

  describe('abortMerge()', () => {
    it('shows an error notification when abortMerge() throws an EDIRTYSTAGED exception', async () => {
      const workdirPath = await cloneRepository('three-files');
      const repository = await buildRepository(workdirPath);
      sinon.stub(repository, 'abortMerge', async () => {
        await Promise.resolve();
        throw new AbortMergeError('EDIRTYSTAGED', 'a.txt');
      });

      const controller = new GitPanelController({workspace, commandRegistry, notificationManager, repository});
      assert.equal(notificationManager.getNotifications().length, 0);
      sinon.stub(atom, 'confirm').returns(0);
      await controller.abortMerge();
      assert.equal(notificationManager.getNotifications().length, 1);
    });

    it('resets merge related state', async () => {
      const workdirPath = await cloneRepository('merge-conflict');
      const repository = await buildRepository(workdirPath);

      await repository.git.merge('origin/branch')
        .then(() => { throw new Error('Expected merge to throw an error'); })
        .catch(() => true);

      const controller = new GitPanelController({workspace, commandRegistry, repository});
      await controller.getLastModelDataRefreshPromise();
      let modelData = controller.repositoryObserver.getActiveModelData();

      assert.notEqual(modelData.mergeConflicts.length, 0);
      assert.isTrue(modelData.isMerging);
      assert.isOk(modelData.mergeMessage);

      sinon.stub(atom, 'confirm').returns(0);
      await controller.abortMerge();
      await controller.getLastModelDataRefreshPromise();
      modelData = controller.repositoryObserver.getActiveModelData();

      assert.equal(modelData.mergeConflicts.length, 0);
      assert.isFalse(modelData.isMerging);
      assert.isNull(modelData.mergeMessage);
    });
  });

  describe('commit(message)', () => {
    it('shows an error notification when committing throws an ECONFLICT exception', async () => {
      const workdirPath = await cloneRepository('three-files');
      const repository = await buildRepository(workdirPath);
      sinon.stub(repository, 'commit', async () => {
        await Promise.resolve();
        throw new CommitError('ECONFLICT');
      });

      const controller = new GitPanelController({workspace, commandRegistry, notificationManager, repository});
      assert.equal(notificationManager.getNotifications().length, 0);
      await controller.commit();
      assert.equal(notificationManager.getNotifications().length, 1);
    });

    it('sets amending to false', async () => {
      const workdirPath = await cloneRepository('three-files');
      const repository = await buildRepository(workdirPath);
      sinon.stub(repository, 'commit', () => Promise.resolve());
      const didChangeAmending = sinon.stub();
      const controller = new GitPanelController({workspace, commandRegistry, repository, didChangeAmending});

      await controller.commit('message');
      assert.equal(didChangeAmending.callCount, 1);
    });
  });

<<<<<<< HEAD
  it('selects an item by description', async () => {
    const workdirPath = await cloneRepository('three-files');
    const repository = await buildRepository(workdirPath);

    fs.writeFileSync(path.join(workdirPath, 'unstaged-1.txt'), 'This is an unstaged file.');
    fs.writeFileSync(path.join(workdirPath, 'unstaged-2.txt'), 'This is an unstaged file.');
    fs.writeFileSync(path.join(workdirPath, 'unstaged-3.txt'), 'This is an unstaged file.');
    await repository.refresh();

    const controller = new GitPanelController({workspace, commandRegistry, repository});
    await controller.getLastModelDataRefreshPromise();

    const gitPanel = controller.refs.gitPanel;
    const stagingView = gitPanel.refs.stagingView;

    sinon.spy(stagingView, 'focus');

    controller.focusOnStagingItem('unstaged-2.txt', 'unstaged');

    const selections = Array.from(stagingView.selection.getSelectedItems());
    assert.equal(selections.length, 1);
    assert.equal(selections[0].filePath, 'unstaged-2.txt');

    assert.equal(stagingView.focus.callCount, 1);
  });

  describe('keyboard navigation commands', () => {
    let controller, gitPanel, stagingView, commitView, focusElement;

    beforeEach(async () => {
      const workdirPath = await cloneRepository('each-staging-group');
      const repository = await buildRepository(workdirPath);

      // Merge with conflicts
      assert.isRejected(repository.git.merge('origin/one'));

      // Three unstaged files
      fs.writeFileSync(path.join(workdirPath, 'unstaged-one'), 'This is an unstaged file.');
      fs.writeFileSync(path.join(workdirPath, 'unstaged-two'), 'This is an unstaged file.');
      fs.writeFileSync(path.join(workdirPath, 'unstaged-three'), 'This is an unstaged file.');

      // Three staged files
      fs.writeFileSync(path.join(workdirPath, 'staged-one'), 'This is a file with some changes staged for commit.');
      fs.writeFileSync(path.join(workdirPath, 'staged-two'), 'This is another file staged for commit.');
      fs.writeFileSync(path.join(workdirPath, 'staged-three'), 'This is a third file staged for commit.');
      await repository.stageFiles(['staged-one', 'staged-two', 'staged-three']);

      await repository.refresh();

      controller = new GitPanelController({workspace, commandRegistry, repository});
      await controller.getLastModelDataRefreshPromise();

      gitPanel = controller.refs.gitPanel;
      stagingView = gitPanel.refs.stagingView;
      commitView = gitPanel.refs.commitView;
      focusElement = stagingView;

      sinon.stub(commitView, 'focus', () => { focusElement = commitView; });
      sinon.stub(commitView, 'isFocused', () => focusElement === commitView);
      sinon.stub(stagingView, 'focus', () => { focusElement = stagingView; });
    });

    const assertSelected = paths => {
      const selectionPaths = Array.from(stagingView.selection.getSelectedItems()).map(each => each.filePath);
      assert.deepEqual(selectionPaths, paths);
    };

    it('blurs on tool-panel:unfocus', () => {
      sinon.spy(workspace.getActivePane(), 'activate');

      commandRegistry.dispatch(controller.element, 'tool-panel:unfocus');

      assert.isTrue(workspace.getActivePane().activate.called);
    });

    it('advances focus through StagingView groups and CommitView, but does not cycle', () => {
      assertSelected(['unstaged-one']);

      commandRegistry.dispatch(controller.element, 'core:focus-next');
      assertSelected(['all']);

      commandRegistry.dispatch(controller.element, 'core:focus-next');
      assertSelected(['staged-one']);

      commandRegistry.dispatch(controller.element, 'core:focus-next');
      assertSelected(['staged-one']);
      assert.strictEqual(focusElement, commitView);

      // This should be a no-op. (Actually, it'll insert a tab in the CommitView editor.)
      commandRegistry.dispatch(controller.element, 'core:focus-next');
      assertSelected(['staged-one']);
      assert.strictEqual(focusElement, commitView);
    });

    it('retreats focus from the CommitView through StagingView groups, but does not cycle', () => {
      commitView.focus();

      commandRegistry.dispatch(controller.element, 'core:focus-previous');
      assertSelected(['staged-one']);

      commandRegistry.dispatch(controller.element, 'core:focus-previous');
      assertSelected(['all']);

      commandRegistry.dispatch(controller.element, 'core:focus-previous');
      assertSelected(['unstaged-one']);

      // This should be a no-op.
      commandRegistry.dispatch(controller.element, 'core:focus-previous');
      assertSelected(['unstaged-one']);
    });

    it('advances from the final populated list to the CommitView', async () => {
      const lastItem = gitPanel.props.stagedChanges[gitPanel.props.stagedChanges.length - 1];
      await stagingView.mousedownOnItem({detail: 1}, lastItem);
      await stagingView.mouseup();

      commandRegistry.dispatch(stagingView.element, 'core:move-down');

      assert.strictEqual(focusElement, commitView);
    });

    it('retreats from the CommitView to the final populated StagingView list', async () => {
      commitView.focus();
      commitView.editor.setCursorBufferPosition([0, 0]);

      commandRegistry.dispatch(commitView.editorElement, 'core:move-up');
      await etch.getScheduler().getNextUpdatePromise();

      assert.strictEqual(focusElement, stagingView);
      assertSelected(['staged-two']);
    });

    it('remains within the CommitView when any cursor is not on the first line', async () => {
      commitView.focus();
      commitView.editor.setText('zero\n\ntwo\nthree\n');
      commitView.editor.setCursorBufferPosition([2, 1]);

      commandRegistry.dispatch(commitView.editorElement, 'core:move-up');
      await etch.getScheduler().getNextUpdatePromise();

      assert.strictEqual(focusElement, commitView);
      assert.isTrue(commitView.editor.getCursorBufferPosition().isEqual([1, 0]));
    });
  });
=======
>>>>>>> 850b73be

  describe('integration tests', () => {
    it('can stage and unstage files and commit', async () => {
      const workdirPath = await cloneRepository('three-files');
      const repository = await buildRepository(workdirPath);
      fs.writeFileSync(path.join(workdirPath, 'a.txt'), 'a change\n');
      fs.unlinkSync(path.join(workdirPath, 'b.txt'));
      const controller = new GitPanelController({workspace, commandRegistry, repository, didChangeAmending: sinon.stub()});
      await controller.getLastModelDataRefreshPromise();
      const stagingView = controller.refs.gitPanel.refs.stagingView;
      const commitView = controller.refs.gitPanel.refs.commitViewController.refs.commitView;

      assert.equal(stagingView.props.unstagedChanges.length, 2);
      assert.equal(stagingView.props.stagedChanges.length, 0);
      await stagingView.mousedownOnItem({detail: 2}, stagingView.props.unstagedChanges[0]).stageOperationPromise;
      await repository.refresh();
      await controller.getLastModelDataRefreshPromise();
      await stagingView.mousedownOnItem({detail: 2}, stagingView.props.unstagedChanges[0]).stageOperationPromise;
      await repository.refresh();
      await controller.getLastModelDataRefreshPromise();
      assert.equal(stagingView.props.unstagedChanges.length, 0);
      assert.equal(stagingView.props.stagedChanges.length, 2);
      await stagingView.mousedownOnItem({detail: 2}, stagingView.props.stagedChanges[1]).stageOperationPromise;
      await repository.refresh();
      await controller.getLastModelDataRefreshPromise();
      assert.equal(stagingView.props.unstagedChanges.length, 1);
      assert.equal(stagingView.props.stagedChanges.length, 1);

      commitView.refs.editor.setText('Make it so');
      await commitView.commit();
      await controller.getLastModelDataRefreshPromise();

      assert.equal((await repository.getLastCommit()).message, 'Make it so');
    });

    it('can stage merge conflict files', async () => {
      const workdirPath = await cloneRepository('merge-conflict');
      const repository = await buildRepository(workdirPath);

      try {
        await repository.git.merge('origin/branch');
      } catch (e) {
        // expected
      }

      const controller = new GitPanelController({workspace, commandRegistry, repository});
      await controller.getLastModelDataRefreshPromise();

      const stagingView = controller.refs.gitPanel.refs.stagingView;
      assert.equal(stagingView.props.mergeConflicts.length, 5);
      assert.equal(stagingView.props.stagedChanges.length, 0);

      const conflict1 = stagingView.props.mergeConflicts.filter(c => c.filePath === 'modified-on-both-ours.txt')[0];
      const contentsWithMarkers = fs.readFileSync(path.join(workdirPath, conflict1.filePath), 'utf8');
      assert(contentsWithMarkers.includes('>>>>>>>'));
      assert(contentsWithMarkers.includes('<<<<<<<'));

      let choice;
      sinon.stub(atom, 'confirm', () => {
        return choice;
      });

      // click Cancel
      choice = 1;
      await stagingView.mousedownOnItem({detail: 2}, conflict1).stageOperationPromise;
      await repository.refresh();
      await controller.getLastModelDataRefreshPromise();
      assert.equal(atom.confirm.calledOnce, true);
      assert.equal(stagingView.props.mergeConflicts.length, 5);
      assert.equal(stagingView.props.stagedChanges.length, 0);

      // click Stage
      choice = 0;
      atom.confirm.reset();
      await stagingView.mousedownOnItem({detail: 2}, conflict1).stageOperationPromise;
      await repository.refresh();
      await controller.getLastModelDataRefreshPromise();
      assert.equal(atom.confirm.calledOnce, true);
      assert.equal(stagingView.props.mergeConflicts.length, 4);
      assert.equal(stagingView.props.stagedChanges.length, 1);

      // clear merge markers
      const conflict2 = stagingView.props.mergeConflicts.filter(c => c.filePath === 'modified-on-both-theirs.txt')[0];
      atom.confirm.reset();
      fs.writeFileSync(path.join(workdirPath, conflict2.filePath), 'text with no merge markers');
      await stagingView.mousedownOnItem({detail: 2}, conflict2).stageOperationPromise;
      await repository.refresh();
      await controller.getLastModelDataRefreshPromise();
      assert.equal(atom.confirm.called, false);
      assert.equal(stagingView.props.mergeConflicts.length, 3);
      assert.equal(stagingView.props.stagedChanges.length, 2);
    });

    it('avoids conflicts with pending file staging operations', async () => {
      const workdirPath = await cloneRepository('three-files');
      const repository = await buildRepository(workdirPath);
      fs.unlinkSync(path.join(workdirPath, 'a.txt'));
      fs.unlinkSync(path.join(workdirPath, 'b.txt'));
      const controller = new GitPanelController({workspace, commandRegistry, repository});
      await controller.getLastModelDataRefreshPromise();
      const stagingView = controller.refs.gitPanel.refs.stagingView;

      assert.equal(stagingView.props.unstagedChanges.length, 2);

      // ensure staging the same file twice does not cause issues
      // second stage action is a no-op since the first staging operation is in flight
      const file1StagingPromises = stagingView.confirmSelectedItems();
      stagingView.confirmSelectedItems();

      await file1StagingPromises.stageOperationPromise;
      await repository.refresh();
      await file1StagingPromises.selectionUpdatePromise;
      assert.equal(stagingView.props.unstagedChanges.length, 1);

      const file2StagingPromises = stagingView.confirmSelectedItems();
      await file2StagingPromises.stageOperationPromise;
      await repository.refresh();
      await file2StagingPromises.selectionUpdatePromise;
      assert.equal(stagingView.props.unstagedChanges.length, 0);
    });

    it('updates file status and paths when changed', async () => {
      const workdirPath = await cloneRepository('three-files');
      const repository = await buildRepository(workdirPath);
      fs.writeFileSync(path.join(workdirPath, 'new-file.txt'), 'foo\nbar\nbaz\n');

      const controller = new GitPanelController({workspace, commandRegistry, repository});
      await controller.getLastModelDataRefreshPromise();
      const stagingView = controller.refs.gitPanel.refs.stagingView;

      const [addedFilePatch] = stagingView.props.unstagedChanges;
      assert.equal(addedFilePatch.filePath, 'new-file.txt');
      assert.equal(addedFilePatch.status, 'added');

      const patchString = dedent`
        --- /dev/null
        +++ b/new-file.txt
        @@ -0,0 +1,1 @@
        +foo

      `;

      // partially stage contents in the newly added file
      await repository.git.applyPatchToIndex(patchString);
      await repository.refresh();
      await controller.getLastModelDataRefreshPromise();

      // since unstaged changes are calculated relative to the index,
      // which now has new-file.txt on it, the working directory version of
      // new-file.txt has a modified status
      const [modifiedFilePatch] = stagingView.props.unstagedChanges;
      assert.equal(modifiedFilePatch.status, 'modified');
      assert.equal(modifiedFilePatch.filePath, 'new-file.txt');
    });
  });
});<|MERGE_RESOLUTION|>--- conflicted
+++ resolved
@@ -3,11 +3,7 @@
 import fs from 'fs';
 import path from 'path';
 
-<<<<<<< HEAD
 import etch from 'etch';
-import sinon from 'sinon';
-=======
->>>>>>> 850b73be
 import dedent from 'dedent-js';
 
 import GitPanelController from '../../lib/controllers/git-panel-controller';
@@ -172,7 +168,6 @@
     });
   });
 
-<<<<<<< HEAD
   it('selects an item by description', async () => {
     const workdirPath = await cloneRepository('three-files');
     const repository = await buildRepository(workdirPath);
@@ -317,8 +312,6 @@
       assert.isTrue(commitView.editor.getCursorBufferPosition().isEqual([1, 0]));
     });
   });
-=======
->>>>>>> 850b73be
 
   describe('integration tests', () => {
     it('can stage and unstage files and commit', async () => {
