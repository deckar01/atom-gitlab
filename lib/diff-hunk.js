/** @babel */

import {Emitter, CompositeDisposable} from 'atom'
import HunkLine from './hunk-line'
import EventTransactor from './event-transactor'

import _ from 'underscore-contrib'

// DiffHunk contains diff information for a single hunk within a single file. It
// holds a list of HunkLine objects.
export default class DiffHunk {
  constructor(options) {
    this.emitter = new Emitter
    this.transactor = new EventTransactor(this.emitter)
    this.setLines([])
  }

  onDidChange(callback) {
    return this.emitter.on('did-change', callback)
  }

  didChange() {
    this.transactor.didChange()
  }

  getHeader() { return this.header }

  setHeader(header) {
    this.header = header
    this.didChange()
  }

  getLines() { return this.lines }

  setLines(lines) {
    if (this.lineSubscriptions)
      this.lineSubscriptions.dispose()
    this.lineSubscriptions = new CompositeDisposable
    this.lines = lines

    for (const line of lines) {
      this.lineSubscriptions.add(line.onDidChange(this.didChange.bind(this)))
    }
    this.didChange()
  }

  stage() {
    this.transactor.transact(() => {
      for (let line of this.lines)
        line.stage()
    })
  }

  unstage() {
    this.transactor.transact(() => {
      for (let line of this.lines)
        line.unstage()
    })
  }

  // Returns {String} one of 'staged', 'unstaged', 'partial'
  getStageStatus() {
    let hasStaged = false
    let hasUnstaged = false
    for (let line of this.lines) {
      if (!line.isStagable()) continue;

      if (line.isStaged())
        hasStaged = true
      else
        hasUnstaged = true
    }

    if (hasStaged && hasUnstaged)
      return 'partial'
    else if (hasStaged)
      return 'staged'
    return 'unstaged'
  }

  toString() {
    lines = this.lines.map((line) => { return line.toString() }).join('\n')
    return `HUNK ${this.getHeader()}\n${lines}`
  }

  fromString(hunkStr) {
    let linesStr = hunkStr.trim().split('\n')
    let metadata = /HUNK (.+)/.exec(linesStr[0])
    if (!metadata) return null;

    let [__, header] = metadata
    let lines = []
    for (let i = 1; i < linesStr.length; i++) {
      if (!linesStr[i].trim()) continue
      let line = HunkLine.fromString(linesStr[i])
      lines.push(line)
    }

    this.transactor.transact(() => {
      this.setHeader(header)
      this.setLines(lines)
    })
  }

  static fromString(hunkStr) {
    let diffHunk = new DiffHunk()
    diffHunk.fromString(hunkStr)
    return diffHunk
  }

  async fromGitUtilsObject({hunk, stagedLines, diff, stageFn}) {
    if (!hunk) return;

    let lines = []
    for (let line of (await hunk.lines())) {
      let hunkLine = HunkLine.fromGitUtilsObject({line, diff, stageFn})
      const staged = Boolean(_.find(stagedLines, line => {
        return line.getOldLineNumber() === hunkLine.getOldLineNumber() &&
               line.getNewLineNumber() === hunkLine.getNewLineNumber() &&
               line.getLineOrigin() === hunkLine.getLineOrigin()
      }))
      if (staged) {
        console.log('staged:')
        console.log(hunkLine.toString())
      }
<<<<<<< HEAD
      await hunkLine.setIsStaged(staged)
      this.lines.push(hunkLine)
=======
      hunkLine.setIsStaged(staged)
      lines.push(hunkLine)
>>>>>>> b110c2a6
    }

    this.transactor.transact(() => {
      this.setHeader(hunk.header())
      this.setLines(lines)
    })
  }
}<|MERGE_RESOLUTION|>--- conflicted
+++ resolved
@@ -108,12 +108,12 @@
     return diffHunk
   }
 
-  async fromGitUtilsObject({hunk, stagedLines, diff, stageFn}) {
+  async fromGitUtilsObject({hunk, stagedLines, fileName, stageFn}) {
     if (!hunk) return;
 
     let lines = []
     for (let line of (await hunk.lines())) {
-      let hunkLine = HunkLine.fromGitUtilsObject({line, diff, stageFn})
+      let hunkLine = HunkLine.fromGitUtilsObject({line, fileName, stageFn})
       const staged = Boolean(_.find(stagedLines, line => {
         return line.getOldLineNumber() === hunkLine.getOldLineNumber() &&
                line.getNewLineNumber() === hunkLine.getNewLineNumber() &&
@@ -123,13 +123,9 @@
         console.log('staged:')
         console.log(hunkLine.toString())
       }
-<<<<<<< HEAD
+
       await hunkLine.setIsStaged(staged)
-      this.lines.push(hunkLine)
-=======
-      hunkLine.setIsStaged(staged)
       lines.push(hunkLine)
->>>>>>> b110c2a6
     }
 
     this.transactor.transact(() => {
