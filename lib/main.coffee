{CompositeDisposable} = require 'atom'

GitIndex = require './changes/git-changes'
Changes = require './changes/changes'

HistoryView = null
ChangesElement = null

HISTORY_URI = 'atom://git/view-history'
CHANGES_URI = 'atom://git/view-changes'

changesView = null
historyView = null
branchesView = null

module.exports = GitExperiment =
  subscriptions: null
  state: null
  _gitIndex: null
  gitIndex: ->
    @_gitIndex ?= new GitIndex

  activate: (@state) ->
    atom.commands.add 'atom-workspace', 'git:view-and-commit-changes', ->
      GitExperiment.openChangesElement()

    # Events subscribed to in atom's system can be easily
    # cleaned up with a CompositeDisposable
    @subscriptions = new CompositeDisposable

    # XXX not firing
    @gitIndex().onDidUpdateRepository @didUpdateRepository

    process.nextTick =>
      @subscriptions.add atom.workspace.addOpener (filePath) =>
        switch filePath
          when HISTORY_URI
            historyView or= if @state.history?
              atom.deserializers.deserialize(@state.history)
            else
              createHistoryView(uri: HISTORY_URI)
          when CHANGES_URI
            changesView or= if @state.changes?
              atom.deserializers.deserialize(@state.changes)
            else
              createChangesElement(uri: CHANGES_URI)

  serialize: ->
<<<<<<< HEAD
    @state
=======
    {}
>>>>>>> c05b3e72

  didUpdateRepository: ->
    console.log "calling didUpdateRepository"
    repo.refreshStatus() for repo in atom.project.getRepositories()

  deactivate: ->
    @subscriptions?.dispose()

  openHistoryView: ->
    atom.workspace.open(HISTORY_URI)

  openChangesElement: ->
    atom.workspace.open(CHANGES_URI)

atom.commands.add 'atom-workspace', 'git:view-history', ->
  GitExperiment.openHistoryView()

atom.commands.add 'atom-workspace', 'git:checkout-branch', ->
  createBranchesView().toggle()

atom.commands.add 'atom-workspace', 'git:create-branch', ->
  createNewBranchView().toggle()

createHistoryView = (state) ->
  HistoryView ?= require './history/history-view'
  historyView = new HistoryView
  historyView.initialize(state)
  historyView

createChangesElement = (state) ->
  ChangesElement ?= require './changes/changes-element'
  changesView = new ChangesElement
  state.model ?= new Changes(gitIndex: GitExperiment.gitIndex())
  changesView.initialize(state)
  changesView

createBranchesView = ->
  unless branchesView?
    BranchView  = require './branches/branches-view'
    branchesView = new BranchView
  branchesView

createNewBranchView = ->
  unless newBranchView?
    CreateBranchView  = require './branches/create-branch-view'
    newBranchView = new CreateBranchView
  newBranchView

atom.deserializers.add
  name: 'GitHistoryView'
  deserialize: (state) -> createHistoryView(state)

atom.deserializers.add
  name: 'GitChangesElement'
  deserialize: (state) ->
    console.log "In the GitChangesElement deserializer"
    createChangesElement(state)<|MERGE_RESOLUTION|>--- conflicted
+++ resolved
@@ -46,11 +46,7 @@
               createChangesElement(uri: CHANGES_URI)
 
   serialize: ->
-<<<<<<< HEAD
-    @state
-=======
     {}
->>>>>>> c05b3e72
 
   didUpdateRepository: ->
     console.log "calling didUpdateRepository"
