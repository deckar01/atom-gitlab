--- conflicted
+++ resolved
@@ -46,6 +46,7 @@
     try {
       repo = await Git.Repository.open(this.gitService.repoPath)
     } catch (e) {
+      console.log(e)
       // TODO: Means we're not actually in a repo. Fine for now.
       return Promise.resolve()
     }
@@ -85,28 +86,20 @@
       diffsByName[diff.oldFile().path()] = diff
     }
 
-<<<<<<< HEAD
+    const stageFn = (line, state) => {
+      return this.stageLine(line, state)
+    }
+
     for(let diff of diffs) {
-      let fileDiff = new FileDiff()
+      let fileDiff = getFileDiffFromPool(diff.oldFile().path())
       const stagedDiff = diffsByName[diff.oldFile().path()]
-      const stageFn = (line, state) => {
-        return this.stageLine(line, state)
-      }
       await fileDiff.fromGitUtilsObject({diff, stagedDiff, stageFn})
-      this.files.push(fileDiff)
+      files.push(fileDiff)
     }
-    this.emitter.emit('did-change')
-=======
+
     this.transactor.transact(() => {
-      for(let diff of diffs) {
-        let fileDiff = getFileDiffFromPool(diff.oldFile().path())
-        const stagedDiff = diffsByName[diff.oldFile().path()]
-        fileDiff.fromGitUtilsObject({diff, stagedDiff})
-        files.push(fileDiff)
-      }
       this.setFiles(files)
     })
->>>>>>> b110c2a6
   }
 
   getFileDiffFromPathName(pathName) {
