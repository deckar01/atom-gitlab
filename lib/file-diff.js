/** @babel */

import path from 'path'
import DiffHunk from './diff-hunk'
import HunkLine from './hunk-line'
import EventTransactor from './event-transactor'
import {createObjectsFromString} from './common'
import {Emitter, CompositeDisposable} from 'atom'

// FileDiff contains diff information for a single file. It holds a list of
// DiffHunk objects.
export default class FileDiff {
  constructor(options) {
    this.emitter = new Emitter()
    this.transactor = new EventTransactor(this.emitter)
    this.setHunks([])
    this.setOldPathName('unknown')
    this.setNewPathName('unknown')
    this.setChangeStatus('modified')
  }

  onDidChange(callback) {
    return this.emitter.on('did-change', callback)
  }

  didChange() {
    this.transactor.didChange()
  }

  getHunks() { return this.hunks }

  setHunks(hunks) {
    if (this.hunkSubscriptions)
      this.hunkSubscriptions.dispose()
    this.hunkSubscriptions = new CompositeDisposable
    this.hunks = hunks

    for (const hunk of hunks)
      this.hunkSubscriptions.add(hunk.onDidChange(this.didChange.bind(this)))
    this.didChange()
  }

  getOldFileName() { return path.basename(this.getOldPathName()) }

  getOldPathName() { return this.oldPathName }

  setOldPathName(oldPathName) {
    this.oldPathName = oldPathName
    this.didChange()
  }

  getNewFileName() { return path.basename(this.getNewPathName()) }

  getNewPathName() { return this.newPathName }

  setNewPathName(newPathName) {
    this.newPathName = newPathName
    this.didChange()
  }

  size() { return this.size }

  getChangeStatus() {
    if (this.isAdded())
      return 'added'
    else if (this.isDeleted())
      return 'deleted'
    else if (this.isRenamed())
      return 'renamed'
    else
      return 'modified'
  }

  setChangeStatus(changeStatus) {
    switch (changeStatus) {
      case 'added':
        this.added = true
        this.renamed = false
        this.deleted = false
        break;
      case 'deleted':
        this.added = false
        this.renamed = false
        this.deleted = true
        break;
      case 'reamed':
        this.added = false
        this.renamed = true
        this.deleted = false
        break;
      case 'modified':
        this.added = false
        this.renamed = false
        this.deleted = false
        break;
    }
    this.didChange()
  }

  stage() {
    this.transactor.transact(() => {
      for (let hunk of this.hunks)
        hunk.stage()
    })
  }

  unstage() {
    this.transactor.transact(() => {
      for (let hunk of this.hunks)
        hunk.unstage()
    })
  }

  getStageStatus() {
    // staged, unstaged, partial
    let hasStaged = false
    let hasUnstaged = false
    for (let hunk of this.hunks) {
      let stageStatus = hunk.getStageStatus()
      if (stageStatus == 'partial')
        return 'partial'
      else if (stageStatus == 'staged')
        hasStaged = true
      else
        hasUnstaged = true
    }

    if (hasStaged && hasUnstaged)
      return 'partial'
    else if (hasStaged)
      return 'staged'
    return 'unstaged'
  }

  isRenamed() { return this.renamed }

  isAdded() { return this.added }

  isUntracked() { return this.untracked }

  isDeleted() { return this.deleted }

  toString() {
    let hunks = this.hunks.map((hunk) => { return hunk.toString() }).join('\n');
    return `FILE ${this.getNewPathName()} - ${this.getChangeStatus()} - ${this.getStageStatus()}\n${hunks}`
  }

  fromString(diffStr) {
    let metadata = /FILE (.+) - (.+) - (.+)/.exec(diffStr.trim().split('\n')[0])
    if (!metadata) return null;

    let [__, pathName, changeStatus, stagedStatus] = metadata
    let hunks = createObjectsFromString(diffStr, 'HUNK', DiffHunk)

    this.transactor.transact(() => {
      this.setNewPathName(pathName)
      this.setOldPathName(pathName)
      this.setChangeStatus(changeStatus)
      this.setHunks(hunks)
    })
  }

  static fromString(diffStr) {
    let fileDiff = new FileDiff()
    fileDiff.fromString(diffStr)
    return fileDiff
  }

<<<<<<< HEAD
  async calculateHunks(hunks, stagedLines) {
    const resultHunks = []
    let lineIndex = 0
    let lineOffset = 0
    for (const hunk of hunks) {
      const containedLines = []
      if (lineIndex < stagedLines.length) {
        const line = stagedLines[lineIndex]
        // We need to translate the line number from the staged diff to the
        // unified diff.
        const adjustedLineNumber = (line.isAddition() ? line.getNewLineNumber() : line.getOldLineNumber()) + lineOffset
        const lineStart = hunk.hunk.newStart()
        const lineEnd = hunk.hunk.newStart() + hunk.hunk.newLines()
        console.log(`${adjustedLineNumber}: ${lineStart} - ${lineEnd}`)
        if (adjustedLineNumber >= lineStart && adjustedLineNumber <= lineEnd) {
          if (line.isAddition()) {
            line.newLineNumber = adjustedLineNumber
          } else {
            line.oldLineNumber = adjustedLineNumber
          }

          containedLines.push(line)
          lineIndex++
        }

        lineOffset += hunk.hunk.newLines() - hunk.hunk.oldLines()
      }

      const diffHunk = new DiffHunk()
      await diffHunk.fromGitUtilsObject({hunk, stagedLines: containedLines, diff: this})
      resultHunks.push(diffHunk)
    }

    return resultHunks
  }

  async fromGitUtilsObject({diff, stagedDiff}) {
=======
  async fromGitUtilsObject({diff, stagedDiff, stageFn}) {
>>>>>>> dcb44a76
    if (!diff) return;

    let hunks = []
    let stagedLines = []
    if (stagedDiff) {
      // TODO: This all happens sequentially which is a bit of a bummer.
      const hunks = await stagedDiff.hunks()
      for (const hunk of hunks) {
        const lines = await hunk.lines()
        stagedLines = stagedLines.concat(lines)
      }
    }

    stagedLines = stagedLines
      .map(line => HunkLine.fromGitUtilsObject({line}))
      .filter(line => line.isChanged())

<<<<<<< HEAD
    const hunks = await diff.hunks()
    this.hunks = await this.calculateHunks(hunks, stagedLines)
=======
    console.log('all staged:');
    for (const l of stagedLines) {
      console.log(l.toString());
    }

    for (let hunk of (await diff.hunks())) {
      let diffHunk = new DiffHunk()
      await diffHunk.fromGitUtilsObject({hunk, stagedLines, fileName: diff.oldFile().path(), stageFn})
      hunks.push(diffHunk)
    }

    this.transactor.transact(() => {
      this.size = diff.size()
      this.renamed = diff.isRenamed()
      this.added = diff.isAdded()
      this.untracked = diff.isUntracked()
      this.deleted = diff.isDeleted()
      this.setOldPathName(diff.oldFile().path())
      this.setNewPathName(diff.newFile().path())
      this.setHunks(hunks)
    })
>>>>>>> dcb44a76
  }
}<|MERGE_RESOLUTION|>--- conflicted
+++ resolved
@@ -166,7 +166,6 @@
     return fileDiff
   }
 
-<<<<<<< HEAD
   async calculateHunks(hunks, stagedLines) {
     const resultHunks = []
     let lineIndex = 0
@@ -203,13 +202,9 @@
     return resultHunks
   }
 
-  async fromGitUtilsObject({diff, stagedDiff}) {
-=======
   async fromGitUtilsObject({diff, stagedDiff, stageFn}) {
->>>>>>> dcb44a76
     if (!diff) return;
 
-    let hunks = []
     let stagedLines = []
     if (stagedDiff) {
       // TODO: This all happens sequentially which is a bit of a bummer.
@@ -224,20 +219,13 @@
       .map(line => HunkLine.fromGitUtilsObject({line}))
       .filter(line => line.isChanged())
 
-<<<<<<< HEAD
-    const hunks = await diff.hunks()
-    this.hunks = await this.calculateHunks(hunks, stagedLines)
-=======
     console.log('all staged:');
     for (const l of stagedLines) {
       console.log(l.toString());
     }
 
-    for (let hunk of (await diff.hunks())) {
-      let diffHunk = new DiffHunk()
-      await diffHunk.fromGitUtilsObject({hunk, stagedLines, fileName: diff.oldFile().path(), stageFn})
-      hunks.push(diffHunk)
-    }
+    let hunks = await diff.hunks()
+    hunks = await this.calculateHunks(hunks, stagedLines)
 
     this.transactor.transact(() => {
       this.size = diff.size()
@@ -249,6 +237,5 @@
       this.setNewPathName(diff.newFile().path())
       this.setHunks(hunks)
     })
->>>>>>> dcb44a76
   }
 }