--- conflicted
+++ resolved
@@ -119,25 +119,6 @@
         location="right"
         onDidClosePanel={() => this.setState({gitPanelActive: false})}
         visible={!!this.state.gitPanelActive}>
-<<<<<<< HEAD
-        <EtchWrapper ref={c => { this.gitPanelController = c; }} reattachDomNode={false}>
-          <GitPanelController
-            workspace={this.props.workspace}
-            commandRegistry={this.props.commandRegistry}
-            notificationManager={this.props.notificationManager}
-            repository={this.props.repository}
-            isAmending={this.state.amending}
-            didSelectFilePath={this.showFilePatchForPath}
-            didDiveIntoFilePath={this.diveIntoFilePatchForPath}
-            didSelectMergeConflictFile={this.showMergeConflictFileForPath}
-            didDiveIntoMergeConflictPath={this.diveIntoMergeConflictFileForPath}
-            didChangeAmending={this.didChangeAmending}
-            focusFilePatchView={this.focusFilePatchView}
-            ensureGitPanel={this.ensureGitPanel}
-            openFiles={this.openFiles}
-          />
-        </EtchWrapper>
-=======
         <Resizer
           size={this.state.panelSize}
           onChange={this.handlePanelResize}
@@ -159,10 +140,10 @@
               didChangeAmending={this.didChangeAmending}
               focusFilePatchView={this.focusFilePatchView}
               ensureGitPanel={this.ensureGitPanel}
+              openFiles={this.openFiles}
             />
           </EtchWrapper>
         </Resizer>
->>>>>>> 4d7a1d11
       </Panel>
     );
   }
