/** @jsx etch.dom */
/* eslint react/no-unknown-property: "off" */

import path from 'path';
import fs from 'fs';
import etch from 'etch';

import GitPanelView from '../views/git-panel-view';
import ModelObserver from '../models/model-observer';
import Conflict from '../models/conflicts/conflict';
import {autobind} from 'core-decorators';

export default class GitPanelController {
  constructor(props) {
    this.props = props;
    this.stagingOperationInProgress = false;

    this.repositoryObserver = new ModelObserver({
      fetchData: this.fetchRepositoryData,
      didUpdate: () => etch.update(this),
    });
    this.repositoryObserver.setActiveModel(props.repository);
    etch.initialize(this);
  }

  render() {
    const modelData = this.repositoryObserver.getActiveModelData() || {fetchInProgress: true};
    return (
      <GitPanelView
        ref="gitPanel"
        {...modelData}
        repository={this.props.repository}
        resolutionProgress={this.props.resolutionProgress}
        workspace={this.props.workspace}
        commandRegistry={this.props.commandRegistry}
        notificationManager={this.props.notificationManager}
        didSelectFilePath={this.props.didSelectFilePath}
        didDiveIntoFilePath={this.props.didDiveIntoFilePath}
        didSelectMergeConflictFile={this.props.didSelectMergeConflictFile}
        didDiveIntoMergeConflictPath={this.props.didDiveIntoMergeConflictPath}
        focusFilePatchView={this.props.focusFilePatchView}
        stageFilePatch={this.stageFilePatch}
        unstageFilePatch={this.unstageFilePatch}
        openFiles={this.props.openFiles}
        discardWorkDirChangesForPaths={this.props.discardWorkDirChangesForPaths}
        attemptFileStageOperation={this.attemptFileStageOperation}
        prepareToCommit={this.prepareToCommit}
        commit={this.commit}
        setAmending={this.setAmending}
        isAmending={this.props.isAmending}
        abortMerge={this.abortMerge}
        push={this.push}
        pull={this.pull}
        fetch={this.fetch}
        checkout={this.checkout}
      />
    );
  }

  async update(props) {
    const oldProps = this.props;
    this.props = {...this.props, ...props};
    if (this.props.repository !== oldProps.repository) {
      await this.repositoryObserver.setActiveModel(props.repository);
    } else if (this.props.isAmending !== oldProps.isAmending) {
      await this.repositoryObserver.refreshModelData(this.getActiveRepository());
    }
    return etch.update(this);
  }

  destroy() {
    this.repositoryObserver.destroy();
  }

  getLastModelDataRefreshPromise() {
    return this.repositoryObserver.getLastModelDataRefreshPromise();
  }

  getActiveRepository() {
    return this.repositoryObserver.getActiveModel();
  }

  refreshModelData() {
    return this.repositoryObserver.refreshModelData();
  }

  @autobind
  async fetchRepositoryData(repository) {
    const dataPromises = {
      mergeConflicts: repository.getMergeConflicts(),
      lastCommit: repository.getLastCommit(),
      isMerging: repository.isMerging(),
      branchName: repository.getCurrentBranch(),
      branches: repository.getBranches(),
      remoteName: repository.getRemoteForBranch(this.branchName),
      unstagedChanges: repository.getUnstagedChanges(),
      stagedChanges: this.fetchStagedChanges(repository),
    };
    const data = {
      unstagedChanges: await dataPromises.unstagedChanges,
      stagedChanges: await dataPromises.stagedChanges,
      mergeConflicts: await dataPromises.mergeConflicts,
      lastCommit: await dataPromises.lastCommit,
      isMerging: await dataPromises.isMerging,
      branchName: await dataPromises.branchName,
      branches: await dataPromises.branches,
      mergeMessage: null,
      aheadCount: null,
      behindCount: null,
<<<<<<< HEAD
      remoteName: await repository.getRemoteForBranch(this.branchName),
      workingDirectoryPath: repository.getWorkingDirectoryPath(),
=======
      remoteName: await dataPromises.remoteName,
>>>>>>> 55fc31f5
    };

    if (data.remoteName) {
      data.aheadCount = await repository.getAheadCount(data.branchName);
      data.behindCount = await repository.getBehindCount(this.branchName);
    }

    if (data.isMerging) {
      data.mergeMessage = await repository.getMergeMessage();
    }

    // Begin (but don't await) an async conflict-counting task for each merge conflict path that has no conflict
    // marker count yet. Omit any path that's already open in a TextEditor or that has already been counted.
    const openPaths = new Set(
      this.props.workspace.getTextEditors().map(editor => editor.getPath()),
    );
    for (let i = 0; i < data.mergeConflicts.length; i++) {
      const conflictPath = path.join(data.workingDirectoryPath, data.mergeConflicts[i].filePath);
      if (!openPaths.has(conflictPath) && this.props.resolutionProgress.getRemaining(conflictPath) === undefined) {
        const readStream = fs.createReadStream(conflictPath, {encoding: 'utf-8'});
        Conflict.countFromStream(readStream).then(count => {
          this.props.resolutionProgress.reportMarkerCount(conflictPath, count);
        });
      }
    }

    return data;
  }

  fetchStagedChanges(repository) {
    if (this.props.isAmending) {
      return repository.getStagedChangesSinceParentCommit();
    } else {
      return repository.getStagedChanges();
    }
  }

  unstageFilePatch(filePatch) {
    return this.getActiveRepository().applyPatchToIndex(filePatch.getUnstagePatch());
  }

  @autobind
  attemptFileStageOperation(filePaths, stageStatus) {
    if (this.stagingOperationInProgress) {
      return {
        stageOperationPromise: Promise.resolve(),
        selectionUpdatePromise: Promise.resolve(),
      };
    }

    this.stagingOperationInProgress = true;

    const fileListUpdatePromise = this.refs.gitPanel.refs.stagingView.getNextListUpdatePromise();
    let stageOperationPromise;
    if (stageStatus === 'staged') {
      stageOperationPromise = this.unstageFiles(filePaths);
    } else {
      stageOperationPromise = this.stageFiles(filePaths);
    }
    const selectionUpdatePromise = fileListUpdatePromise.then(() => {
      this.stagingOperationInProgress = false;
    });

    return {stageOperationPromise, selectionUpdatePromise};
  }

  async stageFiles(filePaths) {
    const pathsToIgnore = [];
    const repository = this.getActiveRepository();
    for (const filePath of filePaths) {
      if (await repository.pathHasMergeMarkers(filePath)) { // eslint-disable-line babel/no-await-in-loop
        const choice = atom.confirm({
          message: 'File contains merge markers: ',
          detailedMessage: `Do you still want to stage this file?\n${filePath}`,
          buttons: ['Stage', 'Cancel'],
        });
        if (choice !== 0) { pathsToIgnore.push(filePath); }
      }
    }
    const pathsToStage = filePaths.filter(filePath => !pathsToIgnore.includes(filePath));
    return repository.stageFiles(pathsToStage);
  }

  @autobind
  unstageFiles(filePaths) {
    const repository = this.getActiveRepository();
    if (this.props.isAmending) {
      return repository.stageFilesFromParentCommit(filePaths);
    } else {
      return repository.unstageFiles(filePaths);
    }
  }

  @autobind
  async prepareToCommit() {
    return !await this.props.ensureGitPanel();
  }

  @autobind
  async commit(message) {
    try {
      await this.getActiveRepository().commit(message, {amend: this.props.isAmending});
      this.setAmending(false);
    } catch (e) {
      if (e.code === 'ECONFLICT') {
        this.props.notificationManager.addError('Cannot commit without resolving all the merge conflicts first.');
      } else {
        console.error(e); // eslint-disable-line no-console
      }
    }
  }

  @autobind
  setAmending(isAmending) {
    this.props.didChangeAmending(isAmending);
  }

  @autobind
  async abortMerge() {
    const choice = atom.confirm({
      message: 'Abort merge',
      detailedMessage: 'Are you sure?',
      buttons: ['Abort', 'Cancel'],
    });
    if (choice !== 0) { return null; }

    try {
      await this.getActiveRepository().abortMerge();
    } catch (e) {
      if (e.code === 'EDIRTYSTAGED') {
        this.props.notificationManager.addError(`Cannot abort because ${e.path} is both dirty and staged.`);
      }
    }
    return etch.update(this);
  }

  @autobind
  checkout(branchName, options) {
    return this.getActiveRepository().checkout(branchName, options);
  }

  focus() {
    this.refs.gitPanel.focus();
  }

  focusAndSelectStagingItem(filePath, stagingStatus) {
    return this.refs.gitPanel.focusAndSelectStagingItem(filePath, stagingStatus);
  }

  isFocused() {
    return this.refs.gitPanel.isFocused();
  }

  @autobind
  quietlySelectItem(filePath, stagingStatus) {
    return this.refs.gitPanel.quitelySelectItem(filePath, stagingStatus);
  }
}<|MERGE_RESOLUTION|>--- conflicted
+++ resolved
@@ -107,12 +107,8 @@
       mergeMessage: null,
       aheadCount: null,
       behindCount: null,
-<<<<<<< HEAD
-      remoteName: await repository.getRemoteForBranch(this.branchName),
+      remoteName: await dataPromises.remoteName,
       workingDirectoryPath: repository.getWorkingDirectoryPath(),
-=======
-      remoteName: await dataPromises.remoteName,
->>>>>>> 55fc31f5
     };
 
     if (data.remoteName) {
