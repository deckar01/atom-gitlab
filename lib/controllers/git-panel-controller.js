--- conflicted
+++ resolved
@@ -89,19 +89,13 @@
       this.unstagedChanges = await repository.getUnstagedChanges()
       this.stagedChanges = await repository.getStagedChanges()
       this.mergeConflicts = await repository.getMergeConflicts()
-<<<<<<< HEAD
-      this.mergeMessage = await repository.getMergeMessage()
-      this.branchName = await repository.getCurrentBranch()
-      this.branches = await repository.getBranches()
-      this.remoteName = await repository.getRemote(this.branchName)
-=======
       this.lastCommit = await repository.getLastCommit()
       this.isMerging = await repository.isMerging()
       if (this.isMerging) {
         this.mergeMessage = await repository.getMergeMessage()
       }
-      this.branchName = await repository.getBranchName()
->>>>>>> e8c2b0af
+      this.branchName = await repository.getCurrentBranch()
+      this.branches = await repository.getBranches()
       this.aheadCount = null
       this.behindCount = null
       this.remoteName = await repository.getRemote(this.branchName)
