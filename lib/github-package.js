--- conflicted
+++ resolved
@@ -296,37 +296,29 @@
 
   setActiveModels(projectPath, repository, resolutionProgress) {
     // Ensure that models are updated again when a non-null repository is destroyed
-    if (repository) {
-      if (this.destroyedRepositorySubscription) {
-        this.destroyedRepositorySubscription.dispose();
-      }
-
-      this.destroyedRepositorySubscription = repository.onDidDestroy(() => {
-        if (repository === this.activeRepository) {
-          this.setActiveModels(null, null, null);
-        }
-        this.destroyedRepositorySubscription.dispose();
-      });
-    }
-
-<<<<<<< HEAD
     const isChanging = this.activeProjectPath !== projectPath ||
       this.activeRepository !== repository ||
       this.activeResolutionProgress !== resolutionProgress;
 
     this.activeProjectPath = projectPath;
-=======
-  setActiveModels(repository, resolutionProgress) {
+
     if (this.activeRepository !== repository) {
       if (this.changedRepositorySubscription) { this.changedRepositorySubscription.dispose(); }
+      if (this.destroyedRepositorySubscription) { this.destroyedRepositorySubscription.dispose(); }
+
       if (repository) {
         this.changedRepositorySubscription = repository.onDidUpdate(() => {
           this.switchboard.didUpdateRepository();
         });
-      }
-    }
-
->>>>>>> f21fcdfc
+        this.destroyedRepositorySubscription = repository.onDidDestroy(() => {
+          if (repository === this.activeRepository) {
+            this.setActiveModels(null, null, null);
+          }
+          this.destroyedRepositorySubscription.dispose();
+        });
+      }
+    }
+
     this.activeRepository = repository;
     this.activeResolutionProgress = resolutionProgress;
 
