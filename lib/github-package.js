import {CompositeDisposable, Disposable} from 'event-kit';

import path from 'path';

import React from 'react';
import ReactDom from 'react-dom';
import {autobind} from 'core-decorators';

import WorkdirCache from './models/workdir-cache';
import {NullWorkdirContext} from './models/workdir-context';
import WorkdirContextPool from './models/workdir-context-pool';
import Repository from './models/repository';
import StyleCalculator from './models/style-calculator';
import RootController from './controllers/root-controller';
import IssueishPaneItem from './atom-items/issueish-pane-item';
import StubItem from './atom-items/stub-item';
import Switchboard from './switchboard';
import yardstick from './yardstick';
import GitTimingsView from './views/git-timings-view';
import AsyncQueue from './async-queue';

const defaultState = {
  resolutionProgressByPath: {},
};

export default class GithubPackage {
  constructor(workspace, project, commandRegistry, notificationManager, tooltips, styles, config, confirm) {
    this.workspace = workspace;
    this.project = project;
    this.commandRegistry = commandRegistry;
    this.notificationManager = notificationManager;
    this.tooltips = tooltips;
    this.config = config;
    this.styles = styles;

    this.styleCalculator = new StyleCalculator(this.styles, this.config);
    this.confirm = confirm;
<<<<<<< HEAD
=======
    this.activeRepository = null;
    this.activeResolutionProgress = null;
    this.useLegacyPanels = false;
>>>>>>> 4364cffa

    this.activeContextQueue = new AsyncQueue();
    this.activeContext = new NullWorkdirContext(null);
    this.workdirCache = new WorkdirCache();
    this.contextPool = new WorkdirContextPool({
      window,
      workspace,
      promptCallback: query => this.controller.promptForCredentials(query),
    });

    this.switchboard = new Switchboard();

    // Handle events from all resident contexts.
    this.subscriptions = new CompositeDisposable(
      this.contextPool.onDidChangeWorkdirOrHead(context => {
        this.refreshAtomGitRepository(context.getWorkingDirectory());
      }),
      this.contextPool.onDidLoadRepository(context => context === this.activeContext && this.rerender()),
      this.contextPool.onDidUpdateRepository(context => {
        this.switchboard.didUpdateRepository(context.getRepository());
      }),
      this.contextPool.onDidDestroyRepository(context => {
        if (context === this.activeContext) {
          this.setActiveContext(new NullWorkdirContext(context.getWorkingDirectory()));
        }
      }),
    );

    this.setupYardstick();
  }

  setupYardstick() {
    const stagingSeries = ['stageLine', 'stageHunk', 'unstageLine', 'unstageHunk'];

    this.subscriptions.add(
      // Staging and unstaging operations
      this.switchboard.onDidBeginStageOperation(payload => {
        if (payload.stage && payload.line) {
          yardstick.begin('stageLine');
        } else if (payload.stage && payload.hunk) {
          yardstick.begin('stageHunk');
        } else if (payload.unstage && payload.line) {
          yardstick.begin('unstageLine');
        } else if (payload.unstage && payload.hunk) {
          yardstick.begin('unstageHunk');
        }
      }),
      this.switchboard.onDidUpdateRepository(() => {
        yardstick.mark(stagingSeries, 'update-repository');
      }),
      this.switchboard.onDidFinishRender(context => {
        if (context === 'RootController.showFilePatchForPath') {
          yardstick.finish(stagingSeries);
        }
      }),

      // Active context changes
      this.switchboard.onDidScheduleActiveContextUpdate(() => {
        yardstick.begin('activeContextChange');
      }),
      this.switchboard.onDidBeginActiveContextUpdate(() => {
        yardstick.mark('activeContextChange', 'queue-wait');
      }),
      this.switchboard.onDidFinishContextChangeRender(() => {
        yardstick.mark('activeContextChange', 'render');
      }),
      this.switchboard.onDidFinishActiveContextUpdate(() => {
        yardstick.finish('activeContextChange');
      }),
    );
  }

  activate(state = {}) {
    this.savedState = {...defaultState, ...state};

<<<<<<< HEAD
    this.subscriptions.add(
      this.project.onDidChangePaths(this.scheduleActiveContextUpdate),
      this.workspace.onDidChangeActivePaneItem(this.scheduleActiveContextUpdate),
=======
    this.subscriptions = new CompositeDisposable();
    const projectPaths = this.project.getDirectories().map(dir => dir.getRealPathSync());
    const initPromises = this.cacheModelsForPaths(projectPaths);
    this.initWatchersStartedPromise = initPromises.changeObserversStartedPromise;
    this.initModelsPromise = initPromises.modelsPromise;
    if (!this.workspace.getLeftDock || this.config.get('github.useLegacyPanels')) {
      this.useLegacyPanels = true;
    }

    this.subscriptions.add(
      atom.config.onDidChange('github.useLegacyPanels', ({newValue}) => {
        if (newValue) {
          this.useLegacyPanels = true;
        } else {
          // Only use new docks if they exist
          this.useLegacyPanels = !this.workspace.getLeftDock;
        }

        this.rerender();
      }),
      this.project.onDidChangePaths(this.didChangeProjectPaths),
      this.workspace.onDidChangeActivePaneItem(this.didChangeActivePaneItem),
>>>>>>> 4364cffa
      this.styleCalculator.startWatching(
        'github-package-styles',
        ['editor.fontSize', 'editor.fontFamily', 'editor.lineHeight'],
        config => `
          .github-FilePatchView {
            font-size: 1.1em;
          }

          .github-HunkView-line {
            font-size: ${config.get('editor.fontSize')}px;
            font-family: ${config.get('editor.fontFamily')};
            line-height: ${config.get('editor.lineHeight')};
          }
        `,
      ),
      this.workspace.addOpener(uri => {
        if (uri === 'atom-github://debug/timings') {
          return this.createGitTimingsView();
        } else {
          return null;
        }
      }),
      this.workspace.addOpener(IssueishPaneItem.opener),
    );

    this.scheduleActiveContextUpdate(this.savedState);
    this.rerender();
  }

  serialize() {
    const activeRepository = this.getActiveRepository();
    const activeRepositoryPath = activeRepository ? activeRepository.getWorkingDirectoryPath() : null;

    const resolutionProgressByPath = {};
    this.contextPool.withResidentContexts((workdir, context) => {
      const resolutionProgress = context.getResolutionProgress();
      if (!resolutionProgress || resolutionProgress.isEmpty()) {
        return;
      }

      resolutionProgressByPath[workdir] = resolutionProgress.serialize();
    });

    return {
      activeRepositoryPath,
      gitController: this.controller.serialize(),
      resolutionProgressByPath,
    };
  }

  @autobind
  rerender(callback) {
    if (!this.element) {
      this.element = document.createElement('div');
      this.subscriptions.add(new Disposable(() => {
        ReactDom.unmountComponentAtNode(this.element);
        delete this.element;
      }));
    }

    ReactDom.render(
      <RootController
        ref={c => { this.controller = c; }}
        workspace={this.workspace}
        commandRegistry={this.commandRegistry}
        notificationManager={this.notificationManager}
        tooltips={this.tooltips}
        config={this.config}
        confirm={this.confirm}
        activeWorkingDirectory={this.getActiveWorkdir()}
        repository={this.getActiveRepository()}
        resolutionProgress={this.getActiveResolutionProgress()}
        statusBar={this.statusBar}
        savedState={this.savedState.gitController}
        createRepositoryForProjectPath={this.createRepositoryForProjectPath}
        cloneRepositoryForProjectPath={this.cloneRepositoryForProjectPath}
        switchboard={this.switchboard}
<<<<<<< HEAD
      />, this.element, callback,
=======
        useLegacyPanels={this.useLegacyPanels}
      />, this.element,
>>>>>>> 4364cffa
    );
  }

  async deactivate() {
    this.subscriptions.dispose();

    this.destroyedRepositorySubscription && this.destroyedRepositorySubscription.dispose();
    this.changedRepositorySubscription && this.changedRepositorySubscription.dispose();

    this.contextPool.clear();

    await yardstick.flush();
  }

  @autobind
  consumeStatusBar(statusBar) {
    this.statusBar = statusBar;
    this.rerender();
  }

  @autobind
  createGitTimingsView() {
    return GitTimingsView.createPaneItem();
  }

  @autobind
  createIssueishPaneItem({uri}) {
    return IssueishPaneItem.opener(uri);
  }

  @autobind
<<<<<<< HEAD
=======
  createGitTabControllerStub() {
    return StubItem.create('git-tab-controller', {
      title: 'Git',
    });
  }

  @autobind
  createGithubTabControllerStub() {
    return StubItem.create('github-tab-controller', {
      title: 'GitHub (alpha)',
    });
  }

  @autobind
  async didChangeProjectPaths(projectPaths) {
    this.updateActiveModels();
    const previousProjectPaths = Array.from(this.modelPromisesByProjectPath.keys());
    const {added, removed} = compareSets(new Set(previousProjectPaths), new Set(projectPaths));
    this.cacheModelsForPaths(Array.from(added));
    await this.destroyModelsForPaths(Array.from(removed));
  }

  @autobind
>>>>>>> 4364cffa
  async createRepositoryForProjectPath(projectPath) {
    if (!projectPath) {
      throw new Error('Must specify a project path to create a repository for');
    }
    const repository = await Repository.init(projectPath);
    this.contextPool.replace(projectPath, {repository});
    this.workdirCache.invalidate(projectPath);

    await this.scheduleActiveContextUpdate();
  }

  @autobind
  async cloneRepositoryForProjectPath(remoteUrl, projectPath) {
    const repository = await Repository.clone(remoteUrl, projectPath);
    this.contextPool.replace(projectPath, {repository});
    this.workdirCache.invalidate(projectPath);
    this.project.addPath(projectPath);

    await this.scheduleActiveContextUpdate();
  }

  getActiveWorkdir() {
    return this.activeContext.getWorkingDirectory();
  }

  getActiveRepository() {
    return this.activeContext.getRepository();
  }

  getActiveResolutionProgress() {
    return this.activeContext.getResolutionProgress();
  }

  getContextPool() {
    return this.contextPool;
  }

  @autobind
  async scheduleActiveContextUpdate(savedState = {}) {
    this.switchboard.didScheduleActiveContextUpdate();
    await this.activeContextQueue.push(this.updateActiveContext.bind(this, savedState), {parallel: false});
  }

  /**
   * Derive the git working directory context that should be used for the package's git operations based on the current
   * state of the Atom workspace. In priority, this prefers:
   *
   * - A git working directory that contains the active pane item.
   * - A git working directory corresponding to a single Project.
   * - When initially activating the package, the working directory that was active when the package was last
   *   serialized.
   * - The current context, unchanged, which may be a `NullWorkdirContext`.
   *
   * First updates the pool of resident contexts to match all git working directories that correspond to open
   * projects and pane items.
   */
  async getNextContext(savedState) {
    const candidates = new Set(this.project.getPaths());

    const activeItemPath = pathForPaneItem(this.workspace.getActivePaneItem());
    if (activeItemPath) {
      candidates.add(activeItemPath);
    }

    const workdirs = await Promise.all(
      Array.from(candidates, candidate => this.workdirCache.find(candidate)),
    );

    this.contextPool.set(workdirs, savedState);

    if (activeItemPath) {
      // Prefer an active item
      const activeWorkingDir = await this.workdirCache.find(activeItemPath);
      return this.contextPool.getContext(activeWorkingDir || activeItemPath);
    }

    if (this.project.getPaths().length === 1) {
      // Single project
      const projectPath = this.project.getPaths()[0];
      const activeWorkingDir = await this.workdirCache.find(projectPath);
      return this.contextPool.getContext(activeWorkingDir || projectPath);
    }

    // Restore models from saved state. Will return a NullWorkdirContext if this path is not presently
    // resident in the pool.
    const savedWorkingDir = savedState.activeRepositoryPath;
    if (savedWorkingDir) {
      return this.contextPool.getContext(savedWorkingDir);
    }

    return this.activeContext;
  }

  setActiveContext(nextActiveContext) {
    if (nextActiveContext !== this.activeContext) {
      this.activeContext = nextActiveContext;
      this.rerender(() => {
        this.switchboard.didFinishContextChangeRender();
        this.switchboard.didFinishActiveContextUpdate();
      });
    } else {
      this.switchboard.didFinishActiveContextUpdate();
    }
  }

  async updateActiveContext(savedState = {}) {
    this.switchboard.didBeginActiveContextUpdate();

    const nextActiveContext = await this.getNextContext(savedState);
    this.setActiveContext(nextActiveContext);
  }

  refreshAtomGitRepository(workdir) {
    const atomGitRepo = this.project.getRepositories().find(repo => {
      return repo && path.normalize(repo.getWorkingDirectory()) === workdir;
    });
    return atomGitRepo ? atomGitRepo.refreshStatus() : Promise.resolve();
  }
}

function pathForPaneItem(paneItem) {
  if (!paneItem) {
    return null;
  }

  // Likely GitHub package provided pane item
  if (typeof paneItem.getWorkingDirectory === 'function') {
    return paneItem.getWorkingDirectory();
  }

  // TextEditor-like
  if (typeof paneItem.getPath === 'function') {
    return paneItem.getPath();
  }

  // Oh well
  return null;
}<|MERGE_RESOLUTION|>--- conflicted
+++ resolved
@@ -35,12 +35,7 @@
 
     this.styleCalculator = new StyleCalculator(this.styles, this.config);
     this.confirm = confirm;
-<<<<<<< HEAD
-=======
-    this.activeRepository = null;
-    this.activeResolutionProgress = null;
     this.useLegacyPanels = false;
->>>>>>> 4364cffa
 
     this.activeContextQueue = new AsyncQueue();
     this.activeContext = new NullWorkdirContext(null);
@@ -116,20 +111,10 @@
   activate(state = {}) {
     this.savedState = {...defaultState, ...state};
 
-<<<<<<< HEAD
-    this.subscriptions.add(
-      this.project.onDidChangePaths(this.scheduleActiveContextUpdate),
-      this.workspace.onDidChangeActivePaneItem(this.scheduleActiveContextUpdate),
-=======
-    this.subscriptions = new CompositeDisposable();
-    const projectPaths = this.project.getDirectories().map(dir => dir.getRealPathSync());
-    const initPromises = this.cacheModelsForPaths(projectPaths);
-    this.initWatchersStartedPromise = initPromises.changeObserversStartedPromise;
-    this.initModelsPromise = initPromises.modelsPromise;
     if (!this.workspace.getLeftDock || this.config.get('github.useLegacyPanels')) {
       this.useLegacyPanels = true;
     }
-
+    
     this.subscriptions.add(
       atom.config.onDidChange('github.useLegacyPanels', ({newValue}) => {
         if (newValue) {
@@ -140,10 +125,9 @@
         }
 
         this.rerender();
-      }),
-      this.project.onDidChangePaths(this.didChangeProjectPaths),
-      this.workspace.onDidChangeActivePaneItem(this.didChangeActivePaneItem),
->>>>>>> 4364cffa
+      }),      
+      this.project.onDidChangePaths(this.scheduleActiveContextUpdate),
+      this.workspace.onDidChangeActivePaneItem(this.scheduleActiveContextUpdate),
       this.styleCalculator.startWatching(
         'github-package-styles',
         ['editor.fontSize', 'editor.fontFamily', 'editor.lineHeight'],
@@ -221,12 +205,8 @@
         createRepositoryForProjectPath={this.createRepositoryForProjectPath}
         cloneRepositoryForProjectPath={this.cloneRepositoryForProjectPath}
         switchboard={this.switchboard}
-<<<<<<< HEAD
+        useLegacyPanels={this.useLegacyPanels}
       />, this.element, callback,
-=======
-        useLegacyPanels={this.useLegacyPanels}
-      />, this.element,
->>>>>>> 4364cffa
     );
   }
 
@@ -258,8 +238,6 @@
   }
 
   @autobind
-<<<<<<< HEAD
-=======
   createGitTabControllerStub() {
     return StubItem.create('git-tab-controller', {
       title: 'Git',
@@ -274,16 +252,6 @@
   }
 
   @autobind
-  async didChangeProjectPaths(projectPaths) {
-    this.updateActiveModels();
-    const previousProjectPaths = Array.from(this.modelPromisesByProjectPath.keys());
-    const {added, removed} = compareSets(new Set(previousProjectPaths), new Set(projectPaths));
-    this.cacheModelsForPaths(Array.from(added));
-    await this.destroyModelsForPaths(Array.from(removed));
-  }
-
-  @autobind
->>>>>>> 4364cffa
   async createRepositoryForProjectPath(projectPath) {
     if (!projectPath) {
       throw new Error('Must specify a project path to create a repository for');
