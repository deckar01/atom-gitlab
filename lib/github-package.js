import {CompositeDisposable, Disposable} from 'event-kit';

import path from 'path';

import React from 'react';
import ReactDom from 'react-dom';
import {autobind} from 'core-decorators';

import WorkdirCache from './models/workdir-cache';
<<<<<<< HEAD
import WorkdirContext, {absentWorkdirContext} from './models/workdir-context';
=======
import {NullWorkdirContext} from './models/workdir-context';
>>>>>>> bd1fd8ef
import WorkdirContextPool from './models/workdir-context-pool';
import Repository from './models/repository';
import StyleCalculator from './models/style-calculator';
import RootController from './controllers/root-controller';
import IssueishPaneItem from './atom-items/issueish-pane-item';
import StubItem from './atom-items/stub-item';
import Switchboard from './switchboard';
import yardstick from './yardstick';
import GitTimingsView from './views/git-timings-view';
import AsyncQueue from './async-queue';

const defaultState = {
  resolutionProgressByPath: {},
};

export default class GithubPackage {
  constructor(workspace, project, commandRegistry, notificationManager, tooltips, styles, config, confirm) {
    this.workspace = workspace;
    this.project = project;
    this.commandRegistry = commandRegistry;
    this.notificationManager = notificationManager;
    this.tooltips = tooltips;
    this.config = config;
    this.styles = styles;

    this.styleCalculator = new StyleCalculator(this.styles, this.config);
    this.confirm = confirm;
    this.useLegacyPanels = false;

    this.activeContextQueue = new AsyncQueue();
<<<<<<< HEAD
    this.activeContext = WorkdirContext.undetermined();
=======
    this.activeContext = new NullWorkdirContext(null);
>>>>>>> bd1fd8ef
    this.workdirCache = new WorkdirCache();
    this.contextPool = new WorkdirContextPool({
      window,
      workspace,
      promptCallback: query => this.controller.promptForCredentials(query),
    });

    this.switchboard = new Switchboard();

    // Handle events from all resident contexts.
    this.subscriptions = new CompositeDisposable(
      this.contextPool.onDidChangeWorkdirOrHead(context => {
        this.refreshAtomGitRepository(context.getWorkingDirectory());
      }),
<<<<<<< HEAD
=======
      this.contextPool.onDidLoadRepository(context => context === this.activeContext && this.rerender()),
>>>>>>> bd1fd8ef
      this.contextPool.onDidUpdateRepository(context => {
        this.switchboard.didUpdateRepository(context.getRepository());
      }),
      this.contextPool.onDidDestroyRepository(context => {
        if (context === this.activeContext) {
<<<<<<< HEAD
          this.setActiveContext(absentWorkdirContext);
=======
          this.setActiveContext(new NullWorkdirContext(context.getWorkingDirectory()));
>>>>>>> bd1fd8ef
        }
      }),
    );

    this.setupYardstick();
  }

  setupYardstick() {
    const stagingSeries = ['stageLine', 'stageHunk', 'unstageLine', 'unstageHunk'];

    this.subscriptions.add(
      // Staging and unstaging operations
      this.switchboard.onDidBeginStageOperation(payload => {
        if (payload.stage && payload.line) {
          yardstick.begin('stageLine');
        } else if (payload.stage && payload.hunk) {
          yardstick.begin('stageHunk');
        } else if (payload.unstage && payload.line) {
          yardstick.begin('unstageLine');
        } else if (payload.unstage && payload.hunk) {
          yardstick.begin('unstageHunk');
        }
      }),
      this.switchboard.onDidUpdateRepository(() => {
        yardstick.mark(stagingSeries, 'update-repository');
      }),
      this.switchboard.onDidFinishRender(context => {
        if (context === 'RootController.showFilePatchForPath') {
          yardstick.finish(stagingSeries);
        }
      }),

      // Active context changes
      this.switchboard.onDidScheduleActiveContextUpdate(() => {
        yardstick.begin('activeContextChange');
      }),
      this.switchboard.onDidBeginActiveContextUpdate(() => {
        yardstick.mark('activeContextChange', 'queue-wait');
      }),
      this.switchboard.onDidFinishContextChangeRender(() => {
        yardstick.mark('activeContextChange', 'render');
      }),
      this.switchboard.onDidFinishActiveContextUpdate(() => {
        yardstick.finish('activeContextChange');
      }),
    );
  }

  activate(state = {}) {
    this.savedState = {...defaultState, ...state};

    if (!this.workspace.getLeftDock || this.config.get('github.useLegacyPanels')) {
      this.useLegacyPanels = true;
    }
<<<<<<< HEAD

    this.subscriptions = new CompositeDisposable(
=======
    
    this.subscriptions.add(
>>>>>>> bd1fd8ef
      atom.config.onDidChange('github.useLegacyPanels', ({newValue}) => {
        if (newValue) {
          this.useLegacyPanels = true;
        } else {
          // Only use new docks if they exist
          this.useLegacyPanels = !this.workspace.getLeftDock;
        }

        this.rerender();
<<<<<<< HEAD
      }),
=======
      }),      
>>>>>>> bd1fd8ef
      this.project.onDidChangePaths(this.scheduleActiveContextUpdate),
      this.workspace.onDidChangeActivePaneItem(this.scheduleActiveContextUpdate),
      this.styleCalculator.startWatching(
        'github-package-styles',
        ['editor.fontSize', 'editor.fontFamily', 'editor.lineHeight'],
        config => `
          .github-FilePatchView {
            font-size: 1.1em;
          }

          .github-HunkView-line {
            font-size: ${config.get('editor.fontSize')}px;
            font-family: ${config.get('editor.fontFamily')};
            line-height: ${config.get('editor.lineHeight')};
          }
        `,
      ),
      this.workspace.addOpener(uri => {
        if (uri === 'atom-github://debug/timings') {
          return this.createGitTimingsView();
        } else {
          return null;
        }
      }),
      this.workspace.addOpener(IssueishPaneItem.opener),
    );

    this.scheduleActiveContextUpdate(this.savedState);
    this.rerender();
  }

  serialize() {
    const activeRepository = this.getActiveRepository();
    const activeRepositoryPath = activeRepository ? activeRepository.getWorkingDirectoryPath() : null;

    const resolutionProgressByPath = {};
    this.contextPool.withResidentContexts((workdir, context) => {
      const resolutionProgress = context.getResolutionProgress();
      if (!resolutionProgress || resolutionProgress.isEmpty()) {
        return;
      }

      resolutionProgressByPath[workdir] = resolutionProgress.serialize();
    });

    return {
      activeRepositoryPath,
      gitController: this.controller.serialize(),
      resolutionProgressByPath,
    };
  }

  @autobind
  rerender(callback) {
    if (!this.element) {
      this.element = document.createElement('div');
      this.subscriptions.add(new Disposable(() => {
        ReactDom.unmountComponentAtNode(this.element);
        delete this.element;
      }));
    }

    ReactDom.render(
      <RootController
        ref={c => { this.controller = c; }}
        workspace={this.workspace}
        commandRegistry={this.commandRegistry}
        notificationManager={this.notificationManager}
        tooltips={this.tooltips}
        config={this.config}
        confirm={this.confirm}
        activeWorkingDirectory={this.getActiveWorkdir()}
        repository={this.getActiveRepository()}
        resolutionProgress={this.getActiveResolutionProgress()}
        statusBar={this.statusBar}
        savedState={this.savedState.gitController}
        createRepositoryForProjectPath={this.createRepositoryForProjectPath}
        cloneRepositoryForProjectPath={this.cloneRepositoryForProjectPath}
        switchboard={this.switchboard}
        useLegacyPanels={this.useLegacyPanels}
      />, this.element, callback,
    );
  }

  async deactivate() {
    this.subscriptions.dispose();
<<<<<<< HEAD
    this.contextPool.clear();
=======

    this.destroyedRepositorySubscription && this.destroyedRepositorySubscription.dispose();
    this.changedRepositorySubscription && this.changedRepositorySubscription.dispose();

    this.contextPool.clear();

>>>>>>> bd1fd8ef
    await yardstick.flush();
  }

  @autobind
  consumeStatusBar(statusBar) {
    this.statusBar = statusBar;
    this.rerender();
  }

  @autobind
  createGitTimingsView() {
    return GitTimingsView.createPaneItem();
  }

  @autobind
  createIssueishPaneItem({uri}) {
    return IssueishPaneItem.opener(uri);
  }

  @autobind
  createGitTabControllerStub() {
    return StubItem.create('git-tab-controller', {
      title: 'Git',
    });
  }

  @autobind
  createGithubTabControllerStub() {
    return StubItem.create('github-tab-controller', {
      title: 'GitHub (alpha)',
    });
  }

  @autobind
  async createRepositoryForProjectPath(projectPath) {
    if (!projectPath) {
      throw new Error('Must specify a project path to create a repository for');
    }
<<<<<<< HEAD

    const repository = this.contextPool.add(projectPath).getRepository();
    await repository.init();
=======
    const repository = await Repository.init(projectPath);
    this.contextPool.replace(projectPath, {repository});
>>>>>>> bd1fd8ef
    this.workdirCache.invalidate(projectPath);

    await this.scheduleActiveContextUpdate();
  }

  @autobind
  async cloneRepositoryForProjectPath(remoteUrl, projectPath) {
<<<<<<< HEAD
    const context = this.contextPool.getContext(projectPath);
    const repository = context.isPresent() ? context.getRepository() : new Repository(projectPath);

    await repository.clone(remoteUrl);
    this.workdirCache.invalidate(projectPath);

    this.project.addPath(projectPath);

    await this.scheduleActiveContextUpdate();
  }

  getActiveWorkdir() {
    return this.activeContext.getWorkingDirectory();
  }

  getActiveRepository() {
    return this.activeContext.getRepository();
  }

  getActiveResolutionProgress() {
    return this.activeContext.getResolutionProgress();
  }

  getContextPool() {
    return this.contextPool;
  }

  getSwitchboard() {
    return this.switchboard;
=======
    const repository = await Repository.clone(remoteUrl, projectPath);
    this.contextPool.replace(projectPath, {repository});
    this.workdirCache.invalidate(projectPath);
    this.project.addPath(projectPath);

    await this.scheduleActiveContextUpdate();
  }

  getActiveWorkdir() {
    return this.activeContext.getWorkingDirectory();
  }

  getActiveRepository() {
    return this.activeContext.getRepository();
  }

  getActiveResolutionProgress() {
    return this.activeContext.getResolutionProgress();
  }

  getContextPool() {
    return this.contextPool;
>>>>>>> bd1fd8ef
  }

  @autobind
  async scheduleActiveContextUpdate(savedState = {}) {
    this.switchboard.didScheduleActiveContextUpdate();
    await this.activeContextQueue.push(this.updateActiveContext.bind(this, savedState), {parallel: false});
  }

  /**
   * Derive the git working directory context that should be used for the package's git operations based on the current
   * state of the Atom workspace. In priority, this prefers:
   *
   * - A git working directory that contains the active pane item.
   * - A git working directory corresponding to a single Project.
   * - When initially activating the package, the working directory that was active when the package was last
   *   serialized.
   * - The current context, unchanged, which may be a `NullWorkdirContext`.
   *
   * First updates the pool of resident contexts to match all git working directories that correspond to open
   * projects and pane items.
   */
  async getNextContext(savedState) {
<<<<<<< HEAD
    const workdirs = new Set(
      await Promise.all(
        this.project.getPaths().map(async projectPath => {
          const workdir = await this.workdirCache.find(projectPath);
          return workdir || projectPath;
        }),
      ),
    );

    const activeItemPath = pathForPaneItem(this.workspace.getActivePaneItem());
    if (activeItemPath && !this.project.contains(activeItemPath)) {
      const activeItemWorkdir = await this.workdirCache.find(activeItemPath);
      if (activeItemWorkdir) {
        workdirs.add(activeItemWorkdir);
      }
    }

=======
    const candidates = new Set(this.project.getPaths());

    const activeItemPath = pathForPaneItem(this.workspace.getActivePaneItem());
    if (activeItemPath) {
      candidates.add(activeItemPath);
    }

    const workdirs = await Promise.all(
      Array.from(candidates, candidate => this.workdirCache.find(candidate)),
    );

>>>>>>> bd1fd8ef
    this.contextPool.set(workdirs, savedState);

    if (activeItemPath) {
      // Prefer an active item
      const activeWorkingDir = await this.workdirCache.find(activeItemPath);
      return this.contextPool.getContext(activeWorkingDir || activeItemPath);
    }

    if (this.project.getPaths().length === 1) {
      // Single project
      const projectPath = this.project.getPaths()[0];
      const activeWorkingDir = await this.workdirCache.find(projectPath);
      return this.contextPool.getContext(activeWorkingDir || projectPath);
    }

    // Restore models from saved state. Will return a NullWorkdirContext if this path is not presently
    // resident in the pool.
    const savedWorkingDir = savedState.activeRepositoryPath;
    if (savedWorkingDir) {
      return this.contextPool.getContext(savedWorkingDir);
    }

    return this.activeContext;
  }

  setActiveContext(nextActiveContext) {
    if (nextActiveContext !== this.activeContext) {
      this.activeContext = nextActiveContext;
      this.rerender(() => {
        this.switchboard.didFinishContextChangeRender();
        this.switchboard.didFinishActiveContextUpdate();
      });
    } else {
      this.switchboard.didFinishActiveContextUpdate();
    }
  }

  async updateActiveContext(savedState = {}) {
    this.switchboard.didBeginActiveContextUpdate();

    const nextActiveContext = await this.getNextContext(savedState);
    this.setActiveContext(nextActiveContext);
  }

  refreshAtomGitRepository(workdir) {
    const atomGitRepo = this.project.getRepositories().find(repo => {
      return repo && path.normalize(repo.getWorkingDirectory()) === workdir;
    });
    return atomGitRepo ? atomGitRepo.refreshStatus() : Promise.resolve();
  }
}

function pathForPaneItem(paneItem) {
  if (!paneItem) {
    return null;
  }

  // Likely GitHub package provided pane item
  if (typeof paneItem.getWorkingDirectory === 'function') {
    return paneItem.getWorkingDirectory();
  }

  // TextEditor-like
  if (typeof paneItem.getPath === 'function') {
    return paneItem.getPath();
  }

  // Oh well
  return null;
}<|MERGE_RESOLUTION|>--- conflicted
+++ resolved
@@ -7,11 +7,7 @@
 import {autobind} from 'core-decorators';
 
 import WorkdirCache from './models/workdir-cache';
-<<<<<<< HEAD
 import WorkdirContext, {absentWorkdirContext} from './models/workdir-context';
-=======
-import {NullWorkdirContext} from './models/workdir-context';
->>>>>>> bd1fd8ef
 import WorkdirContextPool from './models/workdir-context-pool';
 import Repository from './models/repository';
 import StyleCalculator from './models/style-calculator';
@@ -42,11 +38,7 @@
     this.useLegacyPanels = false;
 
     this.activeContextQueue = new AsyncQueue();
-<<<<<<< HEAD
     this.activeContext = WorkdirContext.undetermined();
-=======
-    this.activeContext = new NullWorkdirContext(null);
->>>>>>> bd1fd8ef
     this.workdirCache = new WorkdirCache();
     this.contextPool = new WorkdirContextPool({
       window,
@@ -61,20 +53,12 @@
       this.contextPool.onDidChangeWorkdirOrHead(context => {
         this.refreshAtomGitRepository(context.getWorkingDirectory());
       }),
-<<<<<<< HEAD
-=======
-      this.contextPool.onDidLoadRepository(context => context === this.activeContext && this.rerender()),
->>>>>>> bd1fd8ef
       this.contextPool.onDidUpdateRepository(context => {
         this.switchboard.didUpdateRepository(context.getRepository());
       }),
       this.contextPool.onDidDestroyRepository(context => {
         if (context === this.activeContext) {
-<<<<<<< HEAD
           this.setActiveContext(absentWorkdirContext);
-=======
-          this.setActiveContext(new NullWorkdirContext(context.getWorkingDirectory()));
->>>>>>> bd1fd8ef
         }
       }),
     );
@@ -129,13 +113,8 @@
     if (!this.workspace.getLeftDock || this.config.get('github.useLegacyPanels')) {
       this.useLegacyPanels = true;
     }
-<<<<<<< HEAD
-
-    this.subscriptions = new CompositeDisposable(
-=======
-    
+
     this.subscriptions.add(
->>>>>>> bd1fd8ef
       atom.config.onDidChange('github.useLegacyPanels', ({newValue}) => {
         if (newValue) {
           this.useLegacyPanels = true;
@@ -145,11 +124,7 @@
         }
 
         this.rerender();
-<<<<<<< HEAD
-      }),
-=======
-      }),      
->>>>>>> bd1fd8ef
+      }),
       this.project.onDidChangePaths(this.scheduleActiveContextUpdate),
       this.workspace.onDidChangeActivePaneItem(this.scheduleActiveContextUpdate),
       this.styleCalculator.startWatching(
@@ -236,16 +211,7 @@
 
   async deactivate() {
     this.subscriptions.dispose();
-<<<<<<< HEAD
     this.contextPool.clear();
-=======
-
-    this.destroyedRepositorySubscription && this.destroyedRepositorySubscription.dispose();
-    this.changedRepositorySubscription && this.changedRepositorySubscription.dispose();
-
-    this.contextPool.clear();
-
->>>>>>> bd1fd8ef
     await yardstick.flush();
   }
 
@@ -284,14 +250,9 @@
     if (!projectPath) {
       throw new Error('Must specify a project path to create a repository for');
     }
-<<<<<<< HEAD
 
     const repository = this.contextPool.add(projectPath).getRepository();
     await repository.init();
-=======
-    const repository = await Repository.init(projectPath);
-    this.contextPool.replace(projectPath, {repository});
->>>>>>> bd1fd8ef
     this.workdirCache.invalidate(projectPath);
 
     await this.scheduleActiveContextUpdate();
@@ -299,7 +260,6 @@
 
   @autobind
   async cloneRepositoryForProjectPath(remoteUrl, projectPath) {
-<<<<<<< HEAD
     const context = this.contextPool.getContext(projectPath);
     const repository = context.isPresent() ? context.getRepository() : new Repository(projectPath);
 
@@ -329,30 +289,6 @@
 
   getSwitchboard() {
     return this.switchboard;
-=======
-    const repository = await Repository.clone(remoteUrl, projectPath);
-    this.contextPool.replace(projectPath, {repository});
-    this.workdirCache.invalidate(projectPath);
-    this.project.addPath(projectPath);
-
-    await this.scheduleActiveContextUpdate();
-  }
-
-  getActiveWorkdir() {
-    return this.activeContext.getWorkingDirectory();
-  }
-
-  getActiveRepository() {
-    return this.activeContext.getRepository();
-  }
-
-  getActiveResolutionProgress() {
-    return this.activeContext.getResolutionProgress();
-  }
-
-  getContextPool() {
-    return this.contextPool;
->>>>>>> bd1fd8ef
   }
 
   @autobind
@@ -375,7 +311,6 @@
    * projects and pane items.
    */
   async getNextContext(savedState) {
-<<<<<<< HEAD
     const workdirs = new Set(
       await Promise.all(
         this.project.getPaths().map(async projectPath => {
@@ -393,19 +328,6 @@
       }
     }
 
-=======
-    const candidates = new Set(this.project.getPaths());
-
-    const activeItemPath = pathForPaneItem(this.workspace.getActivePaneItem());
-    if (activeItemPath) {
-      candidates.add(activeItemPath);
-    }
-
-    const workdirs = await Promise.all(
-      Array.from(candidates, candidate => this.workdirCache.find(candidate)),
-    );
-
->>>>>>> bd1fd8ef
     this.contextPool.set(workdirs, savedState);
 
     if (activeItemPath) {
