<<<<<<< HEAD
/** @babel */

import {CompositeDisposable, Disposable} from 'atom';
=======
import {CompositeDisposable, Disposable, Directory} from 'atom';

import React from 'react';
import ReactDom from 'react-dom';
import {autobind} from 'core-decorators';

>>>>>>> 98c38316
import Repository from './models/repository';
import FileSystemChangeObserver from './models/file-system-change-observer';
import WorkspaceChangeObserver from './models/workspace-change-observer';
import FilePatchController from './controllers/file-patch-controller';
import GitController from './controllers/git-controller';

<<<<<<< HEAD
import React from 'react';
import ReactDom from 'react-dom';
import compareSets from 'compare-sets';

=======
>>>>>>> 98c38316
export default class GithubPackage {
  constructor(workspace, project, commandRegistry, notificationManager) {
    this.workspace = workspace;
    this.project = project;
    this.commandRegistry = commandRegistry;
    this.notificationManager = notificationManager;
    this.repositoriesAndChangeObserversByProjectPath = new Map();
    this.activeRepository = null;
    this.subscriptions = new CompositeDisposable();
    this.savedState = {};
  }

  async activate(state = {}) {
    this.savedState = state;
    this.subscriptions = new CompositeDisposable();
    this.cacheModelsForPath(this.project.getPaths());
    this.subscriptions.add(
<<<<<<< HEAD
      this.project.onDidChangePaths(this.didChangeProjectPaths.bind(this)),
      this.workspace.onDidChangeActivePaneItem(this.didChangeActivePaneItem.bind(this)),
=======
      new Disposable(() => this.changeObserver.stop()),
      this.project.onDidChangePaths(this.didChangeProjectPaths),
      this.workspace.onDidChangeActivePaneItem(this.didChangeActivePaneItem),
      this.changeObserver.onDidChange(this.refreshActiveRepository),
>>>>>>> 98c38316
    );
    if (state.activeRepositoryPath) {
      const repository = await this.getRepositoryForWorkdirPath(state.activeRepositoryPath);
      if (repository) { this.setActiveRepository(repository); }
    } else {
      this.updateActiveRepository();
    }
    this.rerender();
  }

  serialize() {
    const activeRepository = this.getActiveRepository();
    return {
      activeRepositoryPath: activeRepository ? activeRepository.getWorkingDirectoryPath() : null,
      gitController: this.controller.serialize(),
    };
  }

  rerender() {
    if (!this.element) {
      this.element = document.createElement('div');
      this.subscriptions.add(new Disposable(() => {
        ReactDom.unmountComponentAtNode(this.element);
        delete this.element;
      }));
    }

    ReactDom.render(
      <GitController
        ref={c => { this.controller = c; }}
        workspace={this.workspace}
        commandRegistry={this.commandRegistry}
        notificationManager={this.notificationManager}
        repository={this.getActiveRepository()}
        statusBar={this.statusBar}
        savedState={this.savedState.gitController}
      />, this.element,
    );
  }

  deactivate() {
    this.subscriptions.dispose();
    if (this.destroyedRepositorySubscription) { this.destroyedRepositorySubscription.dispose(); }
    this.destroyModelsForPaths(Array.from(this.repositoriesAndChangeObserversByProjectPath.keys()));
  }

  consumeStatusBar(statusBar) {
    this.statusBar = statusBar;
    this.rerender();
  }

<<<<<<< HEAD
  didChangeProjectPaths(projectPaths) {
    this.updateActiveRepository();
    const previousProjectPaths = Array.from(this.repositoriesAndChangeObserversByProjectPath.keys());
    const {added, removed} = compareSets(new Set(previousProjectPaths), new Set(projectPaths));
    this.cacheModelsForPath(Array.from(added));
    this.destroyModelsForPaths(Array.from(removed));
  }

  didChangeActivePaneItem() {
    this.updateActiveRepository();
=======
  @autobind
  async didChangeProjectPaths() {
    await this.updateActiveRepository();
    this.destroyRepositoriesForRemovedProjectFolders();
  }

  @autobind
  async didChangeActivePaneItem() {
    await this.updateActiveRepository();
  }

  @autobind
  async refreshActiveRepository() {
    if (this.activeRepository) {
      await this.activeRepository.refresh();
    }
>>>>>>> 98c38316
  }

  getActiveRepository() {
    return this.activeRepository;
  }

  async updateActiveRepository() {
    let nextActiveRepository;

    const activeItem = this.workspace.getActivePaneItem();
    if (activeItem && typeof activeItem.getPath === 'function') {
      const projectPath = this.projectPathForItemPath(activeItem.getPath());
      if (projectPath) {
        nextActiveRepository = await this.getRepositoryForWorkdirPath(projectPath);
      }
    } else {
      nextActiveRepository = this.activeRepository;
    }

    if (activeItem instanceof FilePatchController) {
      if (!activeItem.props.repository.isDestroyed()) {
        nextActiveRepository = activeItem.props.repository;
      }
    }

    if (nextActiveRepository && nextActiveRepository !== this.activeRepository) {
      this.setActiveRepository(nextActiveRepository);
      if (this.destroyedRepositorySubscription) { this.destroyedRepositorySubscription.dispose(); }
      this.destroyedRepositorySubscription = nextActiveRepository.onDidDestroy(() => {
        if (nextActiveRepository === this.activeRepository) {
          this.setActiveRepository(null);
        }
        this.destroyedRepositorySubscription.dispose();
      });
    }

    if (!nextActiveRepository) {
      this.setActiveRepository(null);
    }
  }

  setActiveRepository(repository) {
    this.activeRepository = repository;
    this.rerender();
  }

  refreshAtomGitRepository(repository) {
    const repoPath = repository.getWorkingDirectoryPath();
    const atomGitRepo = this.project.getRepositories().find(repo => repo && repo.getWorkingDirectory() === repoPath);
    return atomGitRepo ? atomGitRepo.refreshStatus() : Promise.resolve();
  }

  projectPathForItemPath(filePath) {
    return this.project.getPaths().find(projectPath => filePath.startsWith(projectPath));
  }

  getRepositoryForWorkdirPath(workdirPath) {
    const models = this.repositoriesAndChangeObserversByProjectPath.get(workdirPath);
    return models ? models.repositoryPromise : null;
  }

  getChangeObserverForWorkdirPath(workdirPath) {
    const models = this.repositoriesAndChangeObserversByProjectPath.get(workdirPath);
    return models ? models.changeObserverPromise : null;
  }

  cacheModelsForPath(addedPaths) {
    addedPaths.forEach(projectPath => {
      const repositoryPromise = Repository.open(projectPath);
      if (repositoryPromise) {
        const changeObserver = process.platform === 'linux'
        ? new WorkspaceChangeObserver(window, this.workspace, repositoryPromise)
        : new FileSystemChangeObserver(repositoryPromise);
        this.subscriptions.add(
          changeObserver.onDidChange(async () => (await repositoryPromise).refresh()),
          changeObserver.onDidChangeWorkdirOrHead(async () => this.refreshAtomGitRepository(await repositoryPromise)),
        );
        const changeObserverPromise = changeObserver.start();
        this.repositoriesAndChangeObserversByProjectPath.set(projectPath, {repositoryPromise, changeObserverPromise});
      }
    });
  }

  destroyModelsForPaths(removedPaths) {
    removedPaths.forEach(async projectPath => {
      const repositoryPromise = this.getRepositoryForWorkdirPath(projectPath);
      const changeObserverPromise = this.getChangeObserverForWorkdirPath(projectPath);
      this.repositoriesAndChangeObserversByProjectPath.delete(projectPath);

      const repository = await repositoryPromise;
      const changeObserver = await changeObserverPromise;
      // repository and changeObserver may be null if the associated workdir was not a Git repo
      repository && repository.destroy();
      changeObserver && changeObserver.destroy();
    });
  }
}<|MERGE_RESOLUTION|>--- conflicted
+++ resolved
@@ -1,28 +1,16 @@
-<<<<<<< HEAD
-/** @babel */
-
 import {CompositeDisposable, Disposable} from 'atom';
-=======
-import {CompositeDisposable, Disposable, Directory} from 'atom';
 
 import React from 'react';
 import ReactDom from 'react-dom';
 import {autobind} from 'core-decorators';
+import compareSets from 'compare-sets';
 
->>>>>>> 98c38316
 import Repository from './models/repository';
 import FileSystemChangeObserver from './models/file-system-change-observer';
 import WorkspaceChangeObserver from './models/workspace-change-observer';
 import FilePatchController from './controllers/file-patch-controller';
 import GitController from './controllers/git-controller';
 
-<<<<<<< HEAD
-import React from 'react';
-import ReactDom from 'react-dom';
-import compareSets from 'compare-sets';
-
-=======
->>>>>>> 98c38316
 export default class GithubPackage {
   constructor(workspace, project, commandRegistry, notificationManager) {
     this.workspace = workspace;
@@ -40,15 +28,8 @@
     this.subscriptions = new CompositeDisposable();
     this.cacheModelsForPath(this.project.getPaths());
     this.subscriptions.add(
-<<<<<<< HEAD
-      this.project.onDidChangePaths(this.didChangeProjectPaths.bind(this)),
-      this.workspace.onDidChangeActivePaneItem(this.didChangeActivePaneItem.bind(this)),
-=======
-      new Disposable(() => this.changeObserver.stop()),
       this.project.onDidChangePaths(this.didChangeProjectPaths),
       this.workspace.onDidChangeActivePaneItem(this.didChangeActivePaneItem),
-      this.changeObserver.onDidChange(this.refreshActiveRepository),
->>>>>>> 98c38316
     );
     if (state.activeRepositoryPath) {
       const repository = await this.getRepositoryForWorkdirPath(state.activeRepositoryPath);
@@ -100,7 +81,7 @@
     this.rerender();
   }
 
-<<<<<<< HEAD
+  @autobind
   didChangeProjectPaths(projectPaths) {
     this.updateActiveRepository();
     const previousProjectPaths = Array.from(this.repositoriesAndChangeObserversByProjectPath.keys());
@@ -109,26 +90,9 @@
     this.destroyModelsForPaths(Array.from(removed));
   }
 
+  @autobind
   didChangeActivePaneItem() {
     this.updateActiveRepository();
-=======
-  @autobind
-  async didChangeProjectPaths() {
-    await this.updateActiveRepository();
-    this.destroyRepositoriesForRemovedProjectFolders();
-  }
-
-  @autobind
-  async didChangeActivePaneItem() {
-    await this.updateActiveRepository();
-  }
-
-  @autobind
-  async refreshActiveRepository() {
-    if (this.activeRepository) {
-      await this.activeRepository.refresh();
-    }
->>>>>>> 98c38316
   }
 
   getActiveRepository() {
