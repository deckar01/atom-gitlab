import React from 'react';
import PropTypes from 'prop-types';
import {autobind} from 'core-decorators';

import {GitError} from '../git-shell-out-strategy';
import {BranchPropType, RemotePropType} from '../prop-types';
import {nullBranch} from '../models/branch';

export default class PushPullMenuView extends React.Component {
  static propTypes = {
    notificationManager: PropTypes.object.isRequired,
    currentBranch: BranchPropType.isRequired,
    currentRemote: RemotePropType.isRequired,
    inProgress: PropTypes.bool,
    aheadCount: PropTypes.number,
    behindCount: PropTypes.number,
<<<<<<< HEAD
    fetch: PropTypes.func.isRequired,
    push: PropTypes.func.isRequired,
    pull: PropTypes.func.isRequired,
=======
    notificationManager: PropTypes.object,
    onMarkSpecialClick: PropTypes.func,
    fetch: PropTypes.func,
    push: PropTypes.func,
    pull: PropTypes.func,
>>>>>>> 4364cffa
  }

  static defaultProps = {
    inProgress: false,
<<<<<<< HEAD
    currentBranch: nullBranch,
=======
    currentBranch: {
      name: '',
      isDetached: false,
    },
    onMarkSpecialClick: () => {},
>>>>>>> 4364cffa
  }

  constructor(props, context) {
    super(props, context);

    this.state = {
      force: false,
      errorMessage: '',
    };
  }

  getKeyEventTarget() {
    return document.querySelector('atom-workspace') || document;
  }

  componentDidMount() {
    this.getKeyEventTarget().addEventListener('keydown', this.handleForceKeys);
    this.getKeyEventTarget().addEventListener('keyup', this.handleForceKeys);
  }

  componentWillUnmount() {
    this.getKeyEventTarget().removeEventListener('keydown', this.handleForceKeys);
    this.getKeyEventTarget().removeEventListener('keyup', this.handleForceKeys);
  }

  @autobind
  handleForceKeys(e) {
    if (!this.state.force && (e.metaKey || e.ctrlKey)) {
      this.setState({force: true});
    } else if (this.state.force) {
      this.setState({force: false});
    }
  }

  render() {
    const errorMessage = this.getErrorMessage();
    const fetchDisabled = !this.props.currentRemote.isPresent()
      || this.props.inProgress;
    const pullDisabled = !this.props.currentRemote.isPresent()
      || this.props.currentBranch.isDetached()
      || this.props.inProgress;
    const pushDisabled = this.props.currentBranch.isDetached()
      || this.props.inProgress;

    return (
      <div className={'github-PushPullMenuView' + (this.props.inProgress ? ' in-progress' : '')}>
        <div className="github-PushPullMenuView-selector">
          <span className="github-PushPullMenuView-item icon icon-mark-github" onClick={this.handleIconClick} />
          <button className="github-PushPullMenuView-item btn" onClick={this.fetch} disabled={fetchDisabled}>
            Fetch
          </button>

          <div className="github-PushPullMenuView-item is-flexible btn-group">
            <button className="btn github-PushPullMenuView-pull" onClick={this.pull} disabled={pullDisabled}>
              <span className="icon icon-arrow-down" />
              <span>
                Pull {this.props.behindCount ? `(${this.props.behindCount})` : ''}
              </span>
            </button>
            <button className="btn github-PushPullMenuView-push" onClick={this.push} disabled={pushDisabled}>
              <span className="icon icon-arrow-up" />
              <span>
                {this.state.force ? 'Force' : ''} Push {this.props.aheadCount ? `(${this.props.aheadCount})` : ''}
              </span>
            </button>
          </div>
        </div>
        <div className="github-PushPullMenuView-message">
          {errorMessage}
        </div>
      </div>
    );
  }

  getErrorMessage() {
    if (this.state.errorMessage !== '') {
      return this.state.errorMessage;
    }

    if (this.props.currentBranch.isDetached()) {
      return 'Note: you are not on a branch. Please create one if you wish to push your work anywhere.';
    }

    if (!this.props.currentRemote.isPresent()) {
      return `Note: No remote detected for branch ${this.props.currentBranch.getName()}. ` +
        'Pushing will set up a remote tracking branch on remote repo "origin"';
    }

    return '';
  }

  @autobind
  handleIconClick(evt) {
    if (evt.shiftKey) {
      this.props.onMarkSpecialClick();
    }
  }

  async attemptGitOperation(operation, errorTransform = message => ({message})) {
    const operationPromise = operation();
    try {
      return await operationPromise;
    } catch (error) {
      if (!(error instanceof GitError)) { throw error; }
      const {message, description} = errorTransform(error.stdErr);
      this.props.notificationManager.addError(
        message || 'Cannot complete remote interaction',
        {description, dismissable: true},
      );
      return null;
    }
  }

  @autobind
  async fetch() {
    await this.attemptGitOperation(
      () => this.props.fetch(),
      description => {
        return {
          message: 'Unable to fetch',
          description: `<pre>${description}</pre>`,
        };
      },
    );
  }

  @autobind
  async pull() {
    await this.attemptGitOperation(
      () => this.props.pull(),
      description => {
        if (/error: Your local changes to the following files would be overwritten by merge/.test(description)) {
          const lines = description.split('\n');
          const files = lines.slice(3, lines.length - 3).map(l => `\`${l.trim()}\``).join('<br>');
          return {
            message: 'Pull aborted',
            description: 'Local changes to the following would be overwritten by merge:<br>' + files +
              '<br>Please commit your changes or stash them before you merge.',
          };
        }

        return {message: 'Unable to pull', description: `<pre>${description}</pre>`};
      },
    );
  }

  @autobind
  async push() {
    await this.attemptGitOperation(
      () => this.props.push({force: this.state.force, setUpstream: !this.props.currentRemote.isPresent()}),
      description => {
        if (/rejected[\s\S]*failed to push/.test(description)) {
          return {
            message: 'Push rejected',
            description: 'The tip of your current branch is behind its remote counterpart.' +
              ' Try pulling before pushing again. Or, to force push, hold `cmd` while clicking.',
          };
        }

        return {message: 'Unable to push', description: `<pre>${description}</pre>`};
      },
    );
  }
}<|MERGE_RESOLUTION|>--- conflicted
+++ resolved
@@ -14,30 +14,15 @@
     inProgress: PropTypes.bool,
     aheadCount: PropTypes.number,
     behindCount: PropTypes.number,
-<<<<<<< HEAD
+    onMarkSpecialClick: PropTypes.func.isRequired,
     fetch: PropTypes.func.isRequired,
     push: PropTypes.func.isRequired,
     pull: PropTypes.func.isRequired,
-=======
-    notificationManager: PropTypes.object,
-    onMarkSpecialClick: PropTypes.func,
-    fetch: PropTypes.func,
-    push: PropTypes.func,
-    pull: PropTypes.func,
->>>>>>> 4364cffa
   }
 
   static defaultProps = {
     inProgress: false,
-<<<<<<< HEAD
-    currentBranch: nullBranch,
-=======
-    currentBranch: {
-      name: '',
-      isDetached: false,
-    },
     onMarkSpecialClick: () => {},
->>>>>>> 4364cffa
   }
 
   constructor(props, context) {
