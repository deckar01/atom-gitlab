/** @jsx etch.dom */
/* eslint react/no-unknown-property: "off" */

import {Disposable, CompositeDisposable} from 'atom';

import etch from 'etch';
import {autobind} from 'core-decorators';

import StagingView from './staging-view';
import CommitViewController from '../controllers/commit-view-controller';

export default class GitPanelView {
  constructor(props) {
    this.props = props;
    etch.initialize(this);

    this.element.addEventListener('focusin', this.rememberLastFocus);

    this.subscriptions = new CompositeDisposable(
      this.props.commandRegistry.add(this.element, {
        'tool-panel:unfocus': this.blur,
        'core:focus-next': this.advanceFocus,
        'core:focus-previous': this.retreatFocus,
      }),
      new Disposable(() => this.element.removeEventListener('focusin', this.rememberLastFocus)),
    );
  }

  update(props) {
    this.props = props;
    return etch.update(this);
  }

  render() {
    if (!this.props.repository) {
      return (
        <div className="github-Panel" tabIndex="-1">
          <div ref="noRepoMessage" className="github-Panel no-repository">No repository for active pane item</div>
        </div>
      );
    } else if (this.props.fetchInProgress) {
      return (
        <div className="github-Panel" tabIndex="-1">
          <div ref="repoLoadingMessage" className="github-Panel is-loading">Fetching repository data</div>
        </div>
      );
    } else {
      return (
        <div className="github-Panel" tabIndex="-1">
          <StagingView
            ref="stagingView"
            commandRegistry={this.props.commandRegistry}
            stagedChanges={this.props.stagedChanges}
            unstagedChanges={this.props.unstagedChanges}
            mergeConflicts={this.props.mergeConflicts}
            workingDirectoryPath={this.props.workingDirectoryPath}
            resolutionProgress={this.props.resolutionProgress}
            didSelectFilePath={this.props.didSelectFilePath}
            didSelectMergeConflictFile={this.props.didSelectMergeConflictFile}
            didDiveIntoFilePath={this.props.didDiveIntoFilePath}
            didDiveIntoMergeConflictPath={this.props.didDiveIntoMergeConflictPath}
            openFiles={this.props.openFiles}
            discardWorkDirChangesForPaths={this.props.discardWorkDirChangesForPaths}
            focusFilePatchView={this.props.focusFilePatchView}
            attemptFileStageOperation={this.props.attemptFileStageOperation}
<<<<<<< HEAD
            undoLastDiscard={this.props.undoLastDiscard}
            lastCommit={this.props.lastCommit}
            isAmending={this.props.isAmending}
            hasUndoHistory={this.props.hasUndoHistory}
=======
            abortMerge={this.props.abortMerge}
            resolveAsOurs={this.props.resolveAsOurs}
            resolveAsTheirs={this.props.resolveAsTheirs}
            lastCommit={this.props.lastCommit}
            isAmending={this.props.isAmending}
            isMerging={this.props.isMerging}
>>>>>>> bd752737
          />
          <CommitViewController
            ref="commitViewController"
            stagedChangesExist={this.props.stagedChanges.length > 0}
            mergeConflictsExist={this.props.mergeConflicts.length > 0}
            prepareToCommit={this.props.prepareToCommit}
            commit={this.props.commit}
            amending={this.props.amending}
            setAmending={this.props.setAmending}
            abortMerge={this.props.abortMerge}
            branchName={this.props.branchName}
            commandRegistry={this.props.commandRegistry}
            mergeMessage={this.props.mergeMessage}
            isMerging={this.props.isMerging}
            isAmending={this.props.isAmending}
            lastCommit={this.props.lastCommit}
            repository={this.props.repository}
          />
        </div>
      );
    }
  }

  destroy() {
    this.subscriptions.dispose();
    return etch.destroy(this);
  }

  @autobind
  blur() {
    this.props.workspace.getActivePane().activate();
  }

  @autobind
  rememberLastFocus(event) {
    this.lastFocus = event.target;
  }

  @autobind
  advanceFocus() {
    if (!this.refs.stagingView.activateNextList()) {
      this.refs.commitViewController.focus();
    }
  }

  @autobind
  retreatFocus() {
    const {stagingView, commitViewController} = this.refs;

    if (commitViewController.isFocused()) {
      if (stagingView.activateLastList()) {
        stagingView.focus();
      }
    } else {
      stagingView.activatePreviousList();
    }
  }

  focus() {
    // Default focus to the staging view. Fall back to the panel root.
    if (!this.lastFocus) {
      this.lastFocus = this.refs.stagingView || this.element;
    }

    this.lastFocus.focus();
  }

  async focusAndSelectStagingItem(filePath, stagingStatus) {
    await this.refs.stagingView.quietlySelectItem(filePath, stagingStatus);
    this.refs.stagingView.focus();
  }

  isFocused() {
    return this.element === document.activeElement || this.element.contains(document.activeElement);
  }

  @autobind
  quitelySelectItem(filePath, stagingStatus) {
    return this.refs.stagingView.quietlySelectItem(filePath, stagingStatus);
  }
}<|MERGE_RESOLUTION|>--- conflicted
+++ resolved
@@ -63,19 +63,14 @@
             discardWorkDirChangesForPaths={this.props.discardWorkDirChangesForPaths}
             focusFilePatchView={this.props.focusFilePatchView}
             attemptFileStageOperation={this.props.attemptFileStageOperation}
-<<<<<<< HEAD
             undoLastDiscard={this.props.undoLastDiscard}
-            lastCommit={this.props.lastCommit}
-            isAmending={this.props.isAmending}
-            hasUndoHistory={this.props.hasUndoHistory}
-=======
             abortMerge={this.props.abortMerge}
             resolveAsOurs={this.props.resolveAsOurs}
             resolveAsTheirs={this.props.resolveAsTheirs}
             lastCommit={this.props.lastCommit}
             isAmending={this.props.isAmending}
+            hasUndoHistory={this.props.hasUndoHistory}
             isMerging={this.props.isMerging}
->>>>>>> bd752737
           />
           <CommitViewController
             ref="commitViewController"
